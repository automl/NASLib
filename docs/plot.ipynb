--- conflicted
+++ resolved
@@ -156,11 +156,7 @@
     "    'ngb':'NGB', 'rf':'RF', 'jacov':'Jacob. Cov.', 'dngo':'DNGO', 'bohamiann':'BOHAMIANN', \n",
     "    'bayes_lin_reg':'Bayes. Lin. Reg.', 'ff_keras':'FF-Keras', 'gp':'GP', 'sparse_gp':'Sparse GP', \n",
     "    'var_sparse_gp':'Var. Sparse GP', 'seminas':'SemiNAS', 'lcsvr':'LcSVR', 'snip':'SNIP', 'sotle':'SoTLE',\n",
-<<<<<<< HEAD
     "    'bonas':'BONAS', 'omni_lofi':'Omni Lofi', 'nao': 'NAO', 'lgb': 'LGB', 'none': 'True'\n",
-=======
-    "    'bonas':'BONAS', 'omni_lofi':'Omni Lofi', 'nao': 'NAO', 'lgb': 'LGB'\n",
->>>>>>> 57c4da2c
     "}"
    ]
   },
@@ -198,13 +194,8 @@
     "epochs = 300\n",
     "results_dict = {}\n",
     "\n",
-<<<<<<< HEAD
     "folder = os.path.expanduser('../../re_run_0/cifar10/nas_predictors/nasbench201')\n",
     "predictors=('mlp', 'lgb', 'xgb', 'rf', 'bayes_lin_reg', 'gp', 'none')\n",
-=======
-    "folder = os.path.expanduser('re_pred_run_0/cifar10/nas_predictors/nasbench201')\n",
-    "predictors=('mlp', 'lgb', 'xgb', 'rf', 'bayes_lin_reg', 'gp')\n",
->>>>>>> 57c4da2c
     "\n",
     "for i, predictor in enumerate(predictors):\n",
     "    mean, std, std_error, runtime = get_results(predictor, folder, epochs=epochs, metric='test_acc', ug=True)\n",
