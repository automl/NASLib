--- conflicted
+++ resolved
@@ -22,14 +22,9 @@
 
 supported_optimizers = {
     'bananas': Bananas(config),
-<<<<<<< HEAD
+    'npenas': Npenas(config),
     #'oneshot': OneShotNASOptimizer(config),
     #'rsws': RandomNASOptimizer(config),
-=======
-    'npenas': Npenas(config),
-    'oneshot': OneShotNASOptimizer(config),
-    'rsws': RandomNASOptimizer(config),
->>>>>>> cef299c9
 }
 
 supported_search_spaces = {
