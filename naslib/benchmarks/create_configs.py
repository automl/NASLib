import argparse
import os
import random
import yaml

import numpy as np


def main(args):

    if args.config_type == 'nas':
        folder = f'{args.out_dir}/{args.dataset}/configs/nas'
        os.makedirs(folder, exist_ok=True)
        args.start_seed = int(args.start_seed)
        args.trials = int(args.trials)

        for i in range(args.start_seed, args.start_seed + args.trials):
            config = {
                'seed': i,
                'search_space': args.search_space,
                'dataset': args.dataset,
                'optimizer': args.optimizer,
                'out_dir': args.out_dir,
                'search': {'checkpoint_freq': args.checkpoint_freq,
                           'epochs': args.epochs,
                           'fidelity': 200,
                           'sample_size': 10,
                           'population_size': 30,
                           'num_init': 10,
                           'k': 25,
                           'num_ensemble': 3,
                           'acq_fn_type': 'its',
                           'acq_fn_optimization': 'mutation',
                           'encoding_type': 'path',
                           'num_arches_to_mutate': 2,
                           'max_mutations': 1,
                           'num_candidates': 100,
                           'predictor_type':'feedforward',
                           'debug_predictor': False
                          }
            }

            if args.optimizer == 'lcsvr' and args.experiment_type == 'vary_fidelity':
                path = folder + f'/config_{args.optimizer}_train_{i}.yaml'
            if args.optimizer == 'lcsvr' and args.experiment_type == 'vary_train_size':
                path = folder + f'/config_{args.optimizer}_fidelity_{i}.yaml'
            else:
                path = folder + f'/config_{args.optimizer}_{i}.yaml'

            with open(path, 'w') as fh:
                yaml.dump(config, fh)

    elif args.config_type == 'predictor':
        folder = f'{args.out_dir}/{args.dataset}/configs/predictors'
        os.makedirs(folder, exist_ok=True)
        args.start_seed = int(args.start_seed)
        args.trials = int(args.trials)
        
        if args.search_space == 'nasbench101':
            total_epochs = 108 - 1
            max_train_size = 1000
        elif args.search_space == 'nasbench201':
            total_epochs = 200 - 1
            max_train_size = 1000
        elif args.search_space == 'darts':
            total_epochs = 96 - 1
            max_train_size = 500

        train_size_list = [int(j) for j in np.logspace(start=np.log(5.1)/np.log(2), 
                                                       stop=np.log(max_train_size)/np.log(2), 
                                                       num=11, endpoint=True, base=2.0)]
        fidelity_list = [int(j) for j in np.logspace(start=0.9, 
                                                     stop=np.log(total_epochs)/np.log(2), 
                                                     num=15, endpoint=True, base=2.0)]

        if 'svr' in args.predictor:
            train_size_list.pop(0)
            fidelity_list.pop(0)
            fidelity_list.pop(0)
<<<<<<< HEAD
            fidelity_list.pop(0)

        elif args.experiment_type == 'vary_both' and 'omni' in args.predictor:
=======

        elif 'omni' in args.predictor:
>>>>>>> 3c48d813
            train_size_list.pop(0)
            train_size_list.pop(-1)            
            fidelity_list.pop(0)
            fidelity_list.pop(0)
            fidelity_list.pop(0)
            
            if args.search_space != 'darts':
                fidelity_list.pop(0)
                        
        for i in range(args.start_seed, args.start_seed + args.trials):
            config = {
                'seed': i,
                'search_space': args.search_space,
                'dataset': args.dataset,
                'out_dir': args.out_dir,
                'predictor': args.predictor,
                'test_size': args.test_size,
                'experiment_type': args.experiment_type,
                'train_size_list': train_size_list,
                'train_size_single': args.train_size_single,
                'fidelity_single': args.fidelity_single,
                'fidelity_list': fidelity_list,
            }

            with open(folder + f'/config_{args.predictor}_{i}.yaml', 'w') as fh:
                yaml.dump(config, fh)

    elif args.config_type == 'nas_predictor':
        folder = f'{args.out_dir}/{args.dataset}/configs/nas_predictors'
        os.makedirs(folder, exist_ok=True)
        args.start_seed = int(args.start_seed)
        args.trials = int(args.trials)

        for i in range(args.start_seed, args.start_seed + args.trials):
            config = {
                'seed': i,
                'search_space': args.search_space,
                'dataset': args.dataset,
                'optimizer': args.optimizer,
                'out_dir': args.out_dir,
                'search': {'predictor_type': args.predictor,
                           'epochs': args.epochs,
                           'checkpoint_freq': args.checkpoint_freq,
                           'fidelity': 200,
                           'sample_size': 10,
                           'population_size': 30,
                           'num_init': 20,
                           'k': 20,
                           'num_ensemble': 3,
                           'acq_fn_type': 'its',
                           'acq_fn_optimization': 'random_sampling',
                           'encoding_type': 'adjacency_one_hot',
                           'num_arches_to_mutate': 2,
                           'max_mutations': 1,
                           'num_candidates': 200,
                           'batch_size': 256,
                           'data_size': 25000,
                           'cutout': False,
                           'cutout_length': 16,
                           'cutout_prob': 1.0,
                           'train_portion': 0.7
                          }
            }

            path = folder + f'/config_{args.optimizer}_{args.predictor}_{i}.yaml'
            with open(path, 'w') as fh:
                yaml.dump(config, fh)

    else:
        print('invalid config type in create_configs.py')


if __name__ == "__main__":
    """ This is executed when run from the command line """
    parser = argparse.ArgumentParser()

    parser.add_argument("--start_seed", type=int, default=0, help="starting seed")
    parser.add_argument("--trials", type=int, default=100, help="Number of trials")
    parser.add_argument("--optimizer", type=str, default='rs', help="which optimizer")
    parser.add_argument("--predictor", type=str, default='full', help="which predictor")
    parser.add_argument("--test_size", type=int, default=30, help="Test set size for predictor")
    parser.add_argument("--train_size_single", type=int, default=5, help="Train size if exp type is single")
    parser.add_argument("--fidelity_single", type=int, default=5, help="Fidelity if exp type is single")
    parser.add_argument("--dataset", type=str, default='cifar10', help="Which dataset")
    parser.add_argument("--out_dir", type=str, default='run', help="Output directory")
    parser.add_argument("--checkpoint_freq", type=int, default=5000, help="How often to checkpoint")
    parser.add_argument("--epochs", type=int, default=150, help="How many search epochs")
    parser.add_argument("--config_type", type=str, default='nas', help="nas or predictor?")
    parser.add_argument("--search_space", type=str, default='nasbench201', help="nasbench201 or darts?")
    parser.add_argument("--experiment_type", type=str, default='single', help="type of experiment")

    args = parser.parse_args()

    main(args)<|MERGE_RESOLUTION|>--- conflicted
+++ resolved
@@ -77,14 +77,8 @@
             train_size_list.pop(0)
             fidelity_list.pop(0)
             fidelity_list.pop(0)
-<<<<<<< HEAD
-            fidelity_list.pop(0)
-
-        elif args.experiment_type == 'vary_both' and 'omni' in args.predictor:
-=======
 
         elif 'omni' in args.predictor:
->>>>>>> 3c48d813
             train_size_list.pop(0)
             train_size_list.pop(-1)            
             fidelity_list.pop(0)
