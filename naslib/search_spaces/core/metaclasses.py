from abc import ABCMeta, abstractmethod

import six
import torch.nn as nn
import yaml

from naslib.utils import exception


@six.add_metaclass(ABCMeta)
class MetaOp(nn.Module):
    def __init__(self, primitives, *args, **kwargs):
        super(MetaOp, self).__init__()
        self.primitives = primitives
        self._ops = nn.ModuleList()

    def __len__(self):
        return len(self.primitives)

    @abstractmethod
    def forward(self, *args, **kwargs):
        raise NotImplementedError

    @abstractmethod
    def build(self, C, stride, out_node_op, ops_dict):
        pass


@six.add_metaclass(ABCMeta)
class MetaGraph(nn.Module):
    def __init__(self, *args, **kwargs):
        super(MetaGraph, self).__init__()

    @abstractmethod
    def _build_graph(self):
        pass

    @abstractmethod
    def forward(self, *args, **kwargs):
        raise NotImplementedError

    @abstractmethod
    def parse(self, optimizer, *args, **kwargs):
        raise NotImplementedError

    def set_primitives(self, primitives):
        self.primitives = primitives

    def get_primitives(self):
        if hasattr(self, 'primitives'):
            return self.primitives
        else:
            return None

    def is_input(self, node_idx):
        return self.get_node_type(node_idx) == 'input'

    def is_inter(self, node_idx):
        return self.get_node_type(node_idx) == 'inter'

    def is_output(self, node_idx):
        return self.get_node_type(node_idx) == 'output'

    def input_nodes(self):
        input_nodes = [n for n in self.nodes if self.is_input(n)]
        return input_nodes

    def inter_nodes(self):
        inter_nodes = [n for n in self.nodes if self.is_inter(n)]
        return inter_nodes

    def output_nodes(self):
        output_nodes = [n for n in self.nodes if self.is_output(n)]
        return output_nodes

    def get_node_attributes(self, node_idx, exclude=None):
        node_attr_dict = self.nodes[node_idx]
        if exclude is not None:
            node_attr_dict = {k: v for k, v in node_attr_dict.items() if k not in exclude}
        return node_attr_dict

    def get_edge_attributes(self, from_node, to_node, exclude=None):
        edge_attr_dict = self[from_node][to_node]
        if exclude is not None:
            edge_attr_dict = {k: v for k, v in edge_attr_dict.items() if k not in exclude}
        return edge_attr_dict

    @exception(KeyError)
    def get_node_preprocessing(self, node_idx):
        return self.nodes[node_idx]['preprocessing']

    @exception(KeyError)
    def get_node_op(self, node_idx):
        return self.nodes[node_idx]['op']

    @exception(KeyError)
    def get_node_type(self, node_idx):
        return self.nodes[node_idx]['type']

    @exception(KeyError)
    def get_edge_op(self, from_node, to_node):
        return self[from_node][to_node]['op']

    @exception(KeyError)
    def get_edge_op_choices(self, from_node, to_node):
        return self[from_node][to_node]['op_choices']

    @exception(KeyError)
    def get_edge_op_kwargs(self, from_node, to_node):
        return self[from_node][to_node]['op_kwargs']

    @exception(KeyError)
    def get_edge_arch_weights(self, from_node, to_node):
        return self[from_node][to_node]['arch_weight']

    @classmethod
    def from_optimizer_op(cls, optimizer, *args, **kwargs):
        graph = cls(*args, **kwargs)
        graph.parse(optimizer)
        return graph

    @classmethod
    def from_config(cls, *args, **kwargs):
        return NotImplementedError

    @staticmethod
    def save_graph(graph, filename=None, save_arch_weights=False):
        _graph = {'type': None, 'nodes': {}, 'edges': {}}
        _graph.update({'type': type(graph).__name__})
        if hasattr(graph, 'primitives'):
            _graph['primitives'] = str(graph.primitives)

        # exctract node attributes and add them to dict
        for node in graph.nodes:
            node_attributes = graph.get_node_attributes(node,
                                                        exclude=['output',
                                                                 'preprocessing',
                                                                 'transform',
                                                                 'op'])
            _graph['nodes'].update({node: {k: str(v) for k, v in
                                           node_attributes.items()}})
            if graph.get_node_preprocessing(node) is not None:
                _graph['nodes'][node].update({'preprocessing':
                                                  type(graph.get_node_preprocessing(node)).__name__})

            if hasattr(graph.get_node_op(node), 'save_graph'):
                _graph['nodes'][node].update({'op':
<<<<<<< HEAD
                                              MetaGraph.save_graph(graph.get_node_op(node),
                                                                  filename=None,
                                                                  save_arch_weights=save_arch_weights)})
=======
                                                  MetaGraph.save_graph(graph.get_node_op(node))})
>>>>>>> 13ae89a7
            elif graph.get_node_op(node) is not None:
                _graph['nodes'][node].update({'op':
                                                  type(graph.get_node_op(node)).__name__})

        # exctract edge attributes and add them to dict
        for edge in graph.edges:
            exclude_list = ['op']
            if save_arch_weights:
                exclude_list.append('arch_weight')
            edge_attributes = graph.get_edge_attributes(*edge,
                                                        exclude=exclude_list)
            _graph['edges'].update({str(edge): {k: str(v) for k, v in
                                                edge_attributes.items()}})
            if graph.get_edge_op(*edge) is not None:
                _graph['edges'][str(edge)].update({'op':
                                                       type(graph.get_edge_op(*edge)).__name__})

        if filename is None:
            return _graph
        else:
            with open(filename, 'w') as f:
                yaml.safe_dump(_graph, f)<|MERGE_RESOLUTION|>--- conflicted
+++ resolved
@@ -145,13 +145,9 @@
 
             if hasattr(graph.get_node_op(node), 'save_graph'):
                 _graph['nodes'][node].update({'op':
-<<<<<<< HEAD
-                                              MetaGraph.save_graph(graph.get_node_op(node),
-                                                                  filename=None,
-                                                                  save_arch_weights=save_arch_weights)})
-=======
-                                                  MetaGraph.save_graph(graph.get_node_op(node))})
->>>>>>> 13ae89a7
+                                                  MetaGraph.save_graph(graph.get_node_op(node),
+                                                                       filename=None,
+                                                                       save_arch_weights=save_arch_weights)})
             elif graph.get_node_op(node) is not None:
                 _graph['nodes'][node].update({'op':
                                                   type(graph.get_node_op(node)).__name__})
