import os
import pickle
import numpy as np
import copy
import random
import torch
import torch.nn as nn

from naslib.search_spaces.core import primitives as ops
from naslib.search_spaces.core.graph import Graph, EdgeData
from naslib.search_spaces.core.primitives import ReLUConvBN, MaxPool1x1
from naslib.search_spaces.core.query_metrics import Metric
from naslib.search_spaces.nasbench101.conversions import (
    convert_naslib_to_spec,
    convert_spec_to_naslib,
    convert_spec_to_tuple,
)

from typing import Any, List, Tuple, Union, Dict
from naslib.utils.utils import get_project_root

from .primitives import ReLUConvBN

INPUT = "input"
OUTPUT = "output"
CONV3X3 = "conv3x3-bn-relu"
CONV1X1 = "conv1x1-bn-relu"
MAXPOOL3X3 = "maxpool3x3"
OPS = [CONV3X3, CONV1X1, MAXPOOL3X3]

NUM_VERTICES = 7
OP_SPOTS = NUM_VERTICES - 2
MAX_EDGES = 9


class NasBench101SearchSpace(Graph):
    """
    Contains the interface to the tabular benchmark of nasbench 101.
    """

    OPTIMIZER_SCOPE = [
        "node_pair",
        "cell",
    ]

    QUERYABLE = True

    def __init__(self, stacks:int=3, channels:int=64):
        super().__init__()
        self.num_classes = self.NUM_CLASSES if hasattr(self, "NUM_CLASSES") else 10

        # Settings for NASBench101 as described in the paper
        self.stacks = stacks
        self.channels = channels
        self.space_name = "nasbench101"
        self.spec = None

        self._create_macro_graph(self.stacks, self.channels, self.num_classes)

    def _create_macro_graph(self, n_stacks:int, in_channels_stack:int, num_classes:int) -> None:
        """
        Creates the macro graph.

        Args:
            n_stacks            : Number of stacks in the macro graph
            in_channels_stack   : Number of input channels to the very first stack (after stem)
            num_classes         : Number of classes of linear output layer

        Returns:
            None. Sets self to the given macro graph.
        """
        self.name = "makrograph"
        self.set_scope("macro")

        # Graph structure
        # 1-2               : stem
        # 2-3, 3-4, 4-5     : stacks (when n_stacks=3)
        # 5-6               : avgpool + dense

        # Create nodes
        n_nodes = 3 + n_stacks
        self.add_nodes_from(range(1, n_nodes+1))

        # Add edges
        for i in range(1, n_nodes):
            self.add_edge(i, i+1)

        # Add edge operations
        self.edges[1, 2].set("op", ops.Stem(C_out=in_channels_stack))

        # Create the cell graph
        # All the cells in the macro graph should be copies of this cell (cell.copy())
        # https://networkx.org/documentation/stable/reference/classes/generated/networkx.Graph.copy.html
        cell = self._create_cell_graph()

        # Add the stacks as edge operations
        stacks_output_node = 2+n_stacks
        in_channels, out_channels = in_channels_stack, in_channels_stack

        for i in range(2, stacks_output_node):
            stack = self._create_stack(in_channels, out_channels, cell)
            in_channels, out_channels = out_channels, out_channels*2
            self.edges[i, i+1].set("op", stack)

        # Add global pooling and dense layer in the final edge
        pool_and_linear = ops.Sequential(
            ops.GlobalAveragePooling(),
            nn.Linear(in_channels, num_classes)
        )

        self.edges[stacks_output_node, stacks_output_node+1].set("op", pool_and_linear)


    def _create_stack(self, in_channels: int, out_channels: int, cell: Graph, downsample=True) -> ops.Sequential:
        """
        Creates a stack with three cells and an optional downsampling operation.

        Args:
            in_channels     : Number of input channels to the cell
            out_channels    : Number of output channels of the cell
            cell            : Graph representation of the cell, copies of which will be used in the stack
            downsample      : Whether or not to use downsampling operation at the end of the stack

        Returns:
            A stack with three cells and, optionally, downsampling operation (maxpool3x3).
        """
        cells = [
            self._create_cell(cell.copy(), in_channels, out_channels),
            self._create_cell(cell.copy(), out_channels, out_channels),
            self._create_cell(cell.copy(), out_channels, out_channels),
        ]

        for cell in cells:
            # Set inputs for the subgraph. This cannot be done sooner because cell.copy() doesn't copy the
            # attributes of the NASLib Graph object (like Graph.input_node_idxs, which is set using Graph.set_input())
            for i in range(3, 13, 2):
                cell.nodes[i]['subgraph'].set_input([i-1])

        if downsample:
            cells.append(nn.MaxPool2d(kernel_size=3))

        return ops.Sequential(*cells)


    def _create_node_pair_graph(self, parent_node:int) -> Graph:
        """
        Creates a node_pair graph, with two nodes and a single edge between them. This edge is used to hold the
        mixed operations as specified in NASBench101 search space (conv3x3, conv1x1, maxpool3x3). This makes it
        possible to represent graphs where nodes hold operations while still using edges to hold them (the
        node_pair graph will simply be a subgraph of the node which represents the operation)

        Args:
            parent_node : Id of parent node

        Returns:
            Node_pair graph.
        """
        node_pair = Graph()
        node_pair.name = "node_pair" + str(parent_node)
        node_pair.set_scope("node_pair")

        node_pair.add_nodes_from([1, 2])
        node_pair.add_edge(1, 2)

        return node_pair

    def _create_cell_graph(self) -> Graph:
        """
        Creates the graph of the cell with all the nodes and edges.
        Does not assign the operations on the edges or nodes.

        Returns:
            Graph representing the Cell.
        """

        cell = Graph()
        cell.name = "cell"

        cell.add_node(1)  # Input node

        for i in range(2, 12, 2):
            cell.add_node(i, comb_op=truncate_add) # Node for summation
            cell.add_node(i+1, subgraph=self._create_node_pair_graph(i+1)) # Node with node_pair as subgraph

        cell.add_node(12, comb_op=channel_concat)
        cell.add_node(13) # Output node
        cell.set_scope("cell", recursively=False)

        # Add edges
        cell.add_edges_densly()

        # Remove unnecessary edges
        cell.remove_edge(1, 12)

        edges = list(cell.edges())
        for u, v in edges:
            # We want to retain the edge from input to output, always
            if u == 1 and v == 13:
                continue
            # Remove edges from summation nodes (even nodes) to nodes other than its immediate neighbour
            # Remove edges to nodes with node_pair subgraph (odd nodes) which are not from their summation nodes
            elif (u%2 == 0 and v != u+1) or (v%2 == 1 and v != u+1):
                cell.remove_edge(u, v)

        return cell


    def _create_cell(self, cell: Graph, in_channels: int, out_channels: Union[int, None]=None,) -> Graph:
        """
        Creates a single cell used in the NASBench101 search space.

        Args:
            in_channels     : Number of input channels to the cell
            out_channels    : Number of output channels of the cell

        Returns:
            Graph representation of NASBench101 Cell.
        """
        if out_channels == None:
            out_channels = 2*in_channels

        dense_graph_matrix = np.triu(np.ones((7, 7)), 1) # Matrix representing densely connected cell space
        node_channels = compute_vertex_channels(in_channels, out_channels, dense_graph_matrix)

        # Update the node-pair graph inside each node so that their edges have the operations
        # (conv3x3, conv1x1, maxpool3x3) with the correct number of channels
        cell.update_nodes(
            update_func=lambda node, in_edges, out_edges: _set_cell_node_pair_ops(node, node_channels),
            scope="cell"
        )

        # The edges of the cell have Zero or Identity as the operations
        cell.update_edges(
            update_func=lambda edge: _set_cell_edge_ops(edge, node_channels=node_channels),
            scope="cell",
            private_edge_data=True,
        )

        return cell

    def convert_to_cell(self, matrix, ops):

        if len(matrix) < 7:
            # the nasbench spec can have an adjacency matrix of n x n for n<7, 
            # but in the nasbench api, it is always 7x7 (possibly containing blank rows)
            # so this method will add a blank row/column

            new_matrix = np.zeros((7, 7), dtype='int8')
            new_ops = []
            n = matrix.shape[0]
            for i in range(7):
                for j in range(7):
                    if j < n - 1 and i < n:
                        new_matrix[i][j] = matrix[i][j]
                    elif j == n - 1 and i < n:
                        new_matrix[i][-1] = matrix[i][j]

            for i in range(7):
                if i < n - 1:
                    new_ops.append(ops[i])
                elif i < 6:
                    new_ops.append('conv3x3-bn-relu')
                else:
                    new_ops.append('output')
            return {
                'matrix': new_matrix,
                'ops': new_ops
            }

        else:
            return {
                'matrix': matrix,
                'ops': ops
            }

    def query(
        self,
        metric=None,
        dataset="cifar10",
        path=None,
        epoch=-1,
        full_lc=False,
        dataset_api=None,
    ):
        """
        Query results from nasbench 101
        """
        assert isinstance(metric, Metric)
        assert dataset in ["cifar10", None], "Unknown dataset: {}".format(dataset)
        if metric in [Metric.ALL, Metric.HP]:
            raise NotImplementedError()
        if dataset_api is None:
            raise NotImplementedError("Must pass in dataset_api to query nasbench101")
        assert epoch in [
            -1,
            4,
            12,
            36,
            108,
            None,
        ], "nasbench101 does not have full learning curve info"

        metric_to_nb101 = {
            Metric.TRAIN_ACCURACY: "train_accuracy",
            Metric.VAL_ACCURACY: "validation_accuracy",
            Metric.TEST_ACCURACY: "test_accuracy",
            Metric.TRAIN_TIME: "training_time",
            Metric.PARAMETERS: "trainable_parameters",
        }

        if self.get_spec() is None:
            raise NotImplementedError(
                "Cannot yet query directly from the naslib object"
            )
        api_spec = dataset_api["api"].ModelSpec(**self.spec)

        if not dataset_api["nb101_data"].is_valid(api_spec):
            return -1

        query_results = dataset_api["nb101_data"].query(api_spec)
        if full_lc:
            vals = [
                dataset_api["nb101_data"].query(api_spec, epochs=e)[
                    metric_to_nb101[metric]
                ]
                for e in [4, 12, 36, 108]
            ]
            # return a learning curve with unique values only at 4, 12, 36, 108
            nums = [4, 8, 20, 56]
            lc = [val for i, val in enumerate(vals) for _ in range(nums[i])]
            if epoch == -1:
                return lc
            else:
                return lc[:epoch]

        if metric == Metric.RAW:
            return query_results
        elif metric == Metric.TRAIN_TIME:
            return query_results[metric_to_nb101[metric]]
        else:
            return query_results[metric_to_nb101[metric]] * 100

    def get_spec(self):
        if self.spec is None:
            self.spec = convert_naslib_to_spec(self)
        return self.spec

    def get_hash(self):
        return convert_spec_to_tuple(self.get_spec())

    def set_spec(self, spec, dataset_api=None):
        # TODO: convert the naslib object to this spec
        # convert_spec_to_naslib(spec, self)

        if isinstance(spec, str):
            """
            TODO: I couldn't find a better solution here.
            We need the arch iterator to return strings because the matrix/ops
            representation is too large for 400k elements. But having the `spec' be 
            strings would require passing in dataset_api for all of this search 
            space's methods. So the solution is to optionally pass in the dataset 
            api in set_spec and check whether `spec' is a string or a dict.
            """
            fix, comp = dataset_api["nb101_data"].get_metrics_from_hash(spec)
            spec = self.convert_to_cell(fix['module_adjacency'], fix['module_operations'])
            self.set_spec(spec)        
        self.spec = spec

    def get_arch_iterator(self, dataset_api=None):        
        return dataset_api["nb101_data"].hash_iterator()

    def sample_random_architecture(self, dataset_api):
        """
        This will sample a random architecture and update the edges in the
        naslib object accordingly.
        From the NASBench repository:
        one-hot adjacency matrix
        draw [0,1] for each slot in the adjacency matrix
        """
        while True:
            matrix = np.random.choice([0, 1], size=(NUM_VERTICES, NUM_VERTICES))
            matrix = np.triu(matrix, 1)
            ops = np.random.choice(OPS, size=NUM_VERTICES).tolist()
            ops[0] = INPUT
            ops[-1] = OUTPUT
            spec = dataset_api["api"].ModelSpec(matrix=matrix, ops=ops)
            if dataset_api["nb101_data"].is_valid(spec):
                break

        self.set_spec({"matrix": matrix, "ops": ops})

    def mutate(self, parent, dataset_api, edits=1):
        """
        This will mutate the parent architecture spec.
        Code inspird by https://github.com/google-research/nasbench
        """
        parent_spec = parent.get_spec()
        spec = copy.deepcopy(parent_spec)
        matrix, ops = spec['matrix'], spec['ops']
        for _ in range(edits):
            while True:
                new_matrix = copy.deepcopy(matrix)
                new_ops = copy.deepcopy(ops)
                for src in range(0, NUM_VERTICES - 1):
                    for dst in range(src+1, NUM_VERTICES):
                        if np.random.random() < 1 / NUM_VERTICES:
                            new_matrix[src][dst] = 1 - new_matrix[src][dst]
                for ind in range(1, NUM_VERTICES - 1):
                    if np.random.random() < 1 / len(OPS):
                        available = [op for op in OPS if op != new_ops[ind]]
                        new_ops[ind] = np.random.choice(available)
                new_spec = dataset_api['api'].ModelSpec(new_matrix, new_ops)
                if dataset_api['nb101_data'].is_valid(new_spec):
                    break
        
        self.set_spec({'matrix':new_matrix, 'ops':new_ops})
<<<<<<< HEAD


=======
>>>>>>> 70a74026

    def get_nbhd(self, dataset_api=None):
        # return all neighbors of the architecture
        spec = self.get_spec()
        matrix, ops = spec["matrix"], spec["ops"]
        nbhd = []

        def add_to_nbhd(new_matrix, new_ops, nbhd):
            new_spec = {"matrix": new_matrix, "ops": new_ops}
            model_spec = dataset_api["api"].ModelSpec(new_matrix, new_ops)
            if dataset_api["nb101_data"].is_valid(model_spec):
                nbr = NasBench101SearchSpace()
                nbr.set_spec(new_spec)
                nbr_model = torch.nn.Module()
                nbr_model.arch = nbr
                nbhd.append(nbr_model)
            return nbhd

        # add op neighbors
        for vertex in range(1, OP_SPOTS + 1):
            if is_valid_vertex(matrix, vertex):
                available = [op for op in OPS if op != ops[vertex]]
                for op in available:
                    new_matrix = copy.deepcopy(matrix)
                    new_ops = copy.deepcopy(ops)
                    new_ops[vertex] = op
                    nbhd = add_to_nbhd(new_matrix, new_ops, nbhd)

        # add edge neighbors
        for src in range(0, NUM_VERTICES - 1):
            for dst in range(src + 1, NUM_VERTICES):
                new_matrix = copy.deepcopy(matrix)
                new_ops = copy.deepcopy(ops)
                new_matrix[src][dst] = 1 - new_matrix[src][dst]
                new_spec = {"matrix": new_matrix, "ops": new_ops}

                if matrix[src][dst] and is_valid_edge(matrix, (src, dst)):
                    nbhd = add_to_nbhd(new_matrix, new_ops, nbhd)

                if not matrix[src][dst] and is_valid_edge(new_matrix, (src, dst)):
                    nbhd = add_to_nbhd(new_matrix, new_ops, nbhd)

        random.shuffle(nbhd)
        return nbhd

    def get_type(self):
        return "nasbench101"


def _set_node_pair_edge_op(edge, C):
    edge.data.set(
        "op",
        [
            ops.ConvBnReLU(C, C, kernel_size=3),
            ops.ConvBnReLU(C, C, kernel_size=1),
            ops.MaxPool(C, kernel_size=3, stride=1, use_bn=False),
        ]
    )


def _set_cell_node_pair_ops(node, node_channels):
    node_idx, node_data = node
    # Get the node-pair graph saved in this node, and updates its (only) edge
    # with the operations (conv3x3, conv1x1, maxpool3x3)

    if "subgraph" in node_data:
        channels = node_channels[(node_idx - 1)//2]
        node_pair = node_data["subgraph"]
        node_pair.update_edges(
            update_func=lambda edge: _set_node_pair_edge_op(edge, C=channels),
            scope="node_pair",
            private_edge_data=True
        )


def _set_cell_edge_ops(edge, node_channels: List[int]):
    if edge.head == 1:      # if this is an edge from the input node, then we have to apply a 1x1 projection
        C_in = node_channels[0]              # Number of input channels to cell
        C_out = node_channels[edge.tail//2]  # Number of channels expected by each node in the cell

        edge.data.set(
            "op",
            [
                ops.InputProjection(C_in, C_out, ops.Identity()),
                ops.InputProjection(C_in, C_out, ops.Zero(stride=1)),
            ],
        )
    elif edge.head%2==1:
        edge.data.set(
            "op",
            [
                ops.Identity(),
                ops.Zero(stride=1),
            ],
        )
    else:
        # Edges from even nodes are edges from summation nodes
        # They should always be Identity. No optimization of alpha required.
        edge.data.finalize()


def get_utilized(matrix):
    # return the sets of utilized edges and nodes
    # first, compute all paths
    n = np.shape(matrix)[0]
    sub_paths = []
    for j in range(0, n):
        sub_paths.append([[(0, j)]]) if matrix[0][j] else sub_paths.append([])

    # create paths sequentially
    for i in range(1, n - 1):
        for j in range(1, n):
            if matrix[i][j]:
                for sub_path in sub_paths[i]:
                    sub_paths[j].append([*sub_path, (i, j)])
    paths = sub_paths[-1]

    utilized_edges = []
    for path in paths:
        for edge in path:
            if edge not in utilized_edges:
                utilized_edges.append(edge)

    utilized_nodes = []
    for i in range(NUM_VERTICES):
        for edge in utilized_edges:
            if i in edge and i not in utilized_nodes:
                utilized_nodes.append(i)

    return utilized_edges, utilized_nodes


def num_edges_and_vertices(matrix):
    # return the true number of edges and vertices
    edges, nodes = self.get_utilized(matrix)
    return len(edges), len(nodes)


def is_valid_vertex(matrix, vertex):
    edges, nodes = get_utilized(matrix)
    return vertex in nodes


def is_valid_edge(matrix, edge):
    edges, nodes = get_utilized(matrix)
    return edge in edges

def compute_vertex_channels(input_channels, output_channels, matrix):
  """
  Taken from https://github.com/google-research/nasbench

  Computes the number of channels at every vertex.

  Given the input channels and output channels, this calculates the number of
  channels at each interior vertex. Interior vertices have the same number of
  channels as the max of the channels of the vertices it feeds into. The output
  channels are divided amongst the vertices that are directly connected to it.
  When the division is not even, some vertices may receive an extra channel to
  compensate.

  Args:
    input_channels: input channel count.
    output_channels: output channel count.
    matrix: adjacency matrix for the module (pruned by model_spec).

  Returns:
    list of channel counts, in order of the vertices.
  """
  num_vertices = np.shape(matrix)[0]

  vertex_channels = [0] * num_vertices
  vertex_channels[0] = input_channels
  vertex_channels[num_vertices - 1] = output_channels

  if num_vertices == 2:
    # Edge case where module only has input and output vertices
    return vertex_channels

  # Compute the in-degree ignoring input, axis 0 is the src vertex and axis 1 is
  # the dst vertex. Summing over 0 gives the in-degree count of each vertex.
  in_degree = np.sum(matrix[1:], axis=0, dtype=int)
  interior_channels = output_channels // in_degree[num_vertices - 1]
  correction = output_channels % in_degree[num_vertices - 1]  # Remainder to add

  # Set channels of vertices that flow directly to output
  for v in range(1, num_vertices - 1):
    if matrix[v, num_vertices - 1]:
      vertex_channels[v] = interior_channels
      if correction:
        vertex_channels[v] += 1
        correction -= 1

  # Set channels for all other vertices to the max of the out edges, going
  # backwards. (num_vertices - 2) index skipped because it only connects to
  # output.
  for v in range(num_vertices - 3, 0, -1):
    if not matrix[v, num_vertices - 1]:
      for dst in range(v + 1, num_vertices - 1):
        if matrix[v, dst]:
          vertex_channels[v] = max(vertex_channels[v], vertex_channels[dst])
    assert vertex_channels[v] > 0

  # Sanity check, verify that channels never increase and final channels add up.
  final_fan_in = 0
  for v in range(1, num_vertices - 1):
    if matrix[v, num_vertices - 1]:
      final_fan_in += vertex_channels[v]
    for dst in range(v + 1, num_vertices - 1):
      if matrix[v, dst]:
        assert vertex_channels[v] >= vertex_channels[dst]
  assert final_fan_in == output_channels or num_vertices == 2
  # num_vertices == 2 means only input/output nodes, so 0 fan-in

  return vertex_channels

def channel_concat(tensors):
    return torch.cat(tensors, dim=1)

def truncate_add(tensors):
    min_channels = min([t.shape[1] for t in tensors])
    return sum([t[:,:min_channels,:,:] for t in tensors])<|MERGE_RESOLUTION|>--- conflicted
+++ resolved
@@ -414,11 +414,6 @@
                     break
         
         self.set_spec({'matrix':new_matrix, 'ops':new_ops})
-<<<<<<< HEAD
-
-
-=======
->>>>>>> 70a74026
 
     def get_nbhd(self, dataset_api=None):
         # return all neighbors of the architecture
