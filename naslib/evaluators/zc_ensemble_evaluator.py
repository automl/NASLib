--- conflicted
+++ resolved
@@ -18,14 +18,9 @@
         self.zc_names = zc_names
         self.performance_metric = Metric.VAL_ACCURACY
         self.zc_api = zc_api
-
-<<<<<<< HEAD
         self.benchmarks = {}
 
-    def _compute_zc_scores(self, model, predictors, train_loader):
-=======
     def _compute_zc_scores(self, encoding, predictors, train_loader):
->>>>>>> 5a6269a8
         zc_scores = {}
         graph = self.search_space.clone()
         graph.set_spec(encoding)
@@ -48,20 +43,10 @@
 
     def _sample_new_model(self, train_loader):
         model = torch.nn.Module()
-<<<<<<< HEAD
         model.arch = self.search_space.clone()
         model.arch.sample_random_architecture(dataset_api=self.dataset_api)
         model.arch.parse()
         model.accuracy = model.arch.query(self.performance_metric, self.dataset, dataset_api=self.dataset_api)
-=======
-        graph = self.search_space.clone()
-        graph.sample_random_architecture(dataset_api=self.dataset_api, load_labeled=True)
-        model.accuracy = graph.query(self.performance_metric, self.dataset, dataset_api=self.dataset_api)
-        model.arch = graph.get_hash()
-
-        del graph
-        return model
->>>>>>> 5a6269a8
 
         zc_predictors = [ZeroCost(method_type=zc_name) for zc_name in self.zc_names]
 
@@ -106,75 +91,6 @@
     def evaluate(self, ensemble, train_loader):
         logger.info(f'Sampling {self.n_train} train models')
         # Load models to train
-<<<<<<< HEAD
         self.sample_random_models(self.n_train, train_loader)
         self._log_to_json([self.benchmarks], self.config.save, 'benchmark.json')
-        logger.info('Benchmark creation complete.')
-=======
-        train_models = self.sample_random_models(self.n_train)
-
-        # Get their ZC scores
-        zc_predictors = [ZeroCost(method_type=zc_name) for zc_name in self.zc_names]
-
-        logger.info('Computing ZC scores')
-        self.compute_zc_scores(train_models, zc_predictors, train_loader)
-
-        # Set ZC results as precomputations and fit the ensemble
-        train_info = {'zero_cost_scores': [m.zc_scores for m in train_models]}
-        ensemble.set_pre_computations(xtrain_zc_info=train_info)
-
-        xtrain = []
-        for m in train_models:
-            g = self.search_space.clone()
-            g.set_spec(m.arch)
-            g.parse()
-            xtrain.append(encode(g, encoding_type='adjacency_one_hot', ss_type=g.get_type()))
-            del g
-
-        ytrain = [m.accuracy for m in train_models]
-
-        logger.info('Fitting XGBoost')
-        ensemble.fit(xtrain, ytrain)
-
-        # Get the feature importance
-        # self.ensemble[0].feature_importance
-
-        # Sample test models, query zc scores
-        logger.info(f'Sampling {self.n_test} test models')
-        test_models = self.sample_random_models(self.n_test)
-
-        logger.info('Computing ZC scores')
-        self.compute_zc_scores(test_models, zc_predictors, train_loader)
-
-        # Query the ensemble for the predicted accuracy
-        x_test = []
-
-        logger.info('Preparing test data')
-        for m in test_models:
-            g = self.search_space.clone()
-            g.set_spec(m.arch)
-            x_test.append(encode(g, encoding_type='adjacency_one_hot', ss_type=g.get_type()))
-            del g
-
-        test_info = [{'zero_cost_scores': m.zc_scores} for m in test_models]
-        preds = np.mean(ensemble.query(x_test, test_info), axis=0)
-
-        # Compute scores
-        ground_truths = [m.accuracy for m in test_models]
-        scores = compute_scores(ground_truths, preds)
-
-        model = ensemble.ensemble[0].model
-        feature_importances = model.get_fscore()
-        feature_mapping = ensemble.ensemble[0].zc_to_features_map
-
-        zc_feature_importances = {zc_name: 0 for zc_name in self.zc_names}
-        for zc_name, feature_name in feature_mapping.items():
-            if feature_name in feature_importances:
-                zc_feature_importances[zc_name] = feature_importances[feature_name]
-
-        scores['zc_feature_importances'] = zc_feature_importances
-        scores['feature_importances'] = feature_importances
-
-        logger.info(f'ZC feature importances: {zc_feature_importances}')
-        self._log_to_json([self.config, scores], self.config.save)
->>>>>>> 5a6269a8
+        logger.info('Benchmark creation complete.')