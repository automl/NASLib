--- conflicted
+++ resolved
@@ -63,12 +63,7 @@
         formatter_class=argparse.RawDescriptionHelpFormatter,
     )
     # parser.add_argument("--config-file", default="{}/benchmarks/predictors/predictor_config.yaml".format(get_project_root()), metavar="FILE", help="path to config file")
-<<<<<<< HEAD
-    parser.add_argument("--config-file", default="{}/defaults/darts_defaults.yaml".format(get_project_root()),
-                        metavar="FILE", help="path to config file")
-=======
     parser.add_argument("--config-file", default="{}/defaults/darts_defaults.yaml".format(get_project_root()), metavar="FILE", help="path to config file")
->>>>>>> 154f7263
     parser.add_argument("--eval-only", action="store_true", help="perform evaluation only")
     parser.add_argument("--seed", default=0, help="random seed")
     parser.add_argument("--resume", action="store_true", help="Resume from last checkpoint")
@@ -172,10 +167,6 @@
         for arg, value in pairwise(args):
             config[arg] = value
 
-<<<<<<< HEAD
-=======
-
->>>>>>> 154f7263
     # prepare the output directories
     if config_type == 'nas':
         # config.seed = args.seed
