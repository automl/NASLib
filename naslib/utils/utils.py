from __future__ import print_function

import sys
import logging
import argparse
import torchvision.datasets as dset
from torch.utils.data import Dataset
from sklearn import metrics
from scipy import stats

from copy import copy
from collections import OrderedDict

import random
import os
import os.path
import shutil
from functools import wraps, partial
from pathlib import Path

import numpy as np
import torch
import torchvision.transforms as transforms
import yaml

from fvcore.common.checkpoint import Checkpointer as fvCheckpointer
from fvcore.common.config import CfgNode

cat_channels = partial(torch.cat, dim=1)

logger = logging.getLogger(__name__)


def get_project_root() -> Path:
    """
    Returns the root path of the project.
    """
    return Path(__file__).parent.parent


def iter_flatten(iterable):
    """
    Flatten a potentially deeply nested python list
    """
    # taken from https://rightfootin.blogspot.com/2006/09/more-on-python-flatten.html
    it = iter(iterable)
    for e in it:
        if isinstance(e, (list, tuple)):
            for f in iter_flatten(e):
                yield f
        else:
            yield e


def default_argument_parser():
    """
    Returns the argument parser with the default options.

    Inspired by the implementation of FAIR's detectron2
    """

    parser = argparse.ArgumentParser(
        formatter_class=argparse.RawDescriptionHelpFormatter,
    )
    parser.add_argument(
        "--config-file",
        default="{}/benchmarks/predictors/predictor_config.yaml".format(
            get_project_root()
        ),
        metavar="FILE",
        help="path to config file",
    )
    # parser.add_argument("--config-file", default="{}/defaults/darts_defaults.yaml".format(get_project_root()), metavar="FILE", help="path to config file")
    parser.add_argument(
        "--eval-only", action="store_true", help="perform evaluation only"
    )
    parser.add_argument("--seed", default=0, help="random seed")
    parser.add_argument(
        "--resume", action="store_true", help="Resume from last checkpoint"
    )
    parser.add_argument(
        "--model-path", type=str, default=None, help="Path to saved model weights"
    )
    parser.add_argument(
        "--world-size",
        default=1,
        type=int,
        help="number of nodes for distributed training",
    )
    parser.add_argument(
        "--rank", default=0, type=int, help="node rank for distributed training"
    )
    parser.add_argument("--gpu", default=None, type=int, help="GPU id to use.")
    parser.add_argument(
        "--dist-url",
        default="tcp://127.0.0.1:8888",
        type=str,
        help="url used to set up distributed training",
    )
    parser.add_argument(
        "--dist-backend", default="nccl", type=str, help="distributed backend"
    )
    parser.add_argument(
        "--multiprocessing-distributed",
        action="store_true",
        help="Use multi-processing distributed training to launch "
        "N processes per node, which has N GPUs. This is the "
        "fastest way to use PyTorch for either single node or "
        "multi node data parallel training",
    )
    parser.add_argument(
        "opts",
        help="Modify config options using the command-line",
        default=None,
        nargs=argparse.REMAINDER,
    )
    return parser


def parse_args(parser=default_argument_parser(), args=sys.argv[1:]):
    if "-f" in args:
        args = args[2:]
    return parser.parse_args(args)


def pairwise(iterable):
    """
    Iterate pairwise over list.

    from https://stackoverflow.com/questions/5389507/iterating-over-every-two-elements-in-a-list
    """
    "s -> (s0, s1), (s2, s3), (s4, s5), ..."
    a = iter(iterable)
    return zip(a, a)


def get_config_from_args(args=None, config_type="nas"):
    """
    Parses command line arguments and merges them with the defaults
    from the config file.

    Prepares experiment directories.

    Args:
        args: args from a different argument parser than the default one.
    """

    if config_type == "nas":
        # load the default base
        with open(
            os.path.join(get_project_root(), "defaults", "darts_defaults.yaml")
        ) as f:
            config = CfgNode.load_cfg(f)
    elif config_type == "predictor":
        # load the default base
        with open(
            os.path.join(
                get_project_root(), "benchmarks/predictors", "predictor_config.yaml"
            )
        ) as f:
            config = CfgNode.load_cfg(f)
    elif config_type == "bbo-bs":
        # load the default base
        with open(
            os.path.join(
                get_project_root(), "benchmarks/bbo", "discrete_config.yaml"
            )
        ) as f:
            config = CfgNode.load_cfg(f)
    elif config_type == "nas_predictor":
        # load the default base
        # with open(os.path.join(get_project_root(), 'benchmarks/nas_predictors', 'nas_predictor_config.yaml')) as f:
        with open(
            os.path.join(
                get_project_root(), "benchmarks/nas_predictors", "discrete_config.yaml"
            )
        ) as f:
            config = CfgNode.load_cfg(f)
    elif config_type == "oneshot":
        with open(
            os.path.join(
                get_project_root(),
                "benchmarks/nas_predictors",
                "nas_predictor_config.yaml",
            )
        ) as f:
            config = CfgNode.load_cfg(f)
    elif config_type == "statistics":
        # load the default base
        with open(
            os.path.join(
                get_project_root(), "benchmarks/statistics", "statistics_config.yaml"
            )
        ) as f:
            config = CfgNode.load_cfg(f)

    if args is None:
        args = parse_args()
    logger.info("Command line args: {}".format(args))

    # Override file args with ones from command line
    try:
        for arg, value in pairwise(args.opts):
            if "." in arg:
                arg1, arg2 = arg.split(".")
                config[arg1][arg2] = type(config[arg1][arg2])(value)
            else:
                config[arg] = value

        config.eval_only = args.eval_only
        config.resume = args.resume
        config.model_path = args.model_path
        if config_type != "nas_predictor":
            config.seed = args.seed

        # load config file
        config.set_new_allowed(True)
        config.merge_from_file(args.config_file)
        config.merge_from_list(args.opts)
    except AttributeError:
        for arg, value in pairwise(args):
            config[arg] = value

    # prepare the output directories
    if config_type == "nas":
        # config.seed = args.seed
        config.search.seed = config.seed
        # config.optimizer = args.optimizer
        config.evaluation.world_size = args.world_size
        config.gpu = config.search.gpu = config.evaluation.gpu = args.gpu
        config.evaluation.rank = args.rank
        config.evaluation.dist_url = args.dist_url
        config.evaluation.dist_backend = args.dist_backend
        config.evaluation.multiprocessing_distributed = args.multiprocessing_distributed
        config.save = "{}/{}/{}/{}/{}".format(
            config.out_dir, config.search_space, config.dataset, config.optimizer, config.seed
        )
<<<<<<< HEAD
    elif config_type == "bbo-bs":
        # config.seed = args.seed
        config.search.seed = config.seed
        # config.optimizer = args.optimizer
        config.evaluation.world_size = args.world_size
        config.gpu = config.search.gpu = config.evaluation.gpu = args.gpu
        config.evaluation.rank = args.rank
        config.evaluation.dist_url = args.dist_url
        config.evaluation.dist_backend = args.dist_backend
        config.evaluation.multiprocessing_distributed = args.multiprocessing_distributed
        config.save = "{}/{}/{}/{}/config_{}/{}".format(
            config.out_dir, config.search_space, config.dataset, config.optimizer, config.config_id, config.seed
        )
    
    
    elif config_type == "predictor":
=======
    elif config_type == "predictor" and not config.save:
>>>>>>> 70a74026
        if config.predictor == "lcsvr" and config.experiment_type == "vary_train_size":
            config.save = "{}/{}/{}/{}_train/{}".format(
                config.out_dir,
                config.dataset,
                "predictors",
                config.predictor,
                config.seed,
            )
        elif config.predictor == "lcsvr" and config.experiment_type == "vary_fidelity":
            config.save = "{}/{}/{}/{}_fidelity/{}".format(
                config.out_dir,
                config.dataset,
                "predictors",
                config.predictor,
                config.seed,
            )
        else:
            config.save = "{}/{}/{}/{}/{}".format(
                config.out_dir,
                config.dataset,
                "predictors",
                config.predictor,
                config.seed,
            )
    elif config_type == "nas_predictor":
        config.search.seed = config.seed
        config.save = "{}/{}/{}/{}/{}/{}".format(
            config.out_dir,
            config.dataset,
            "nas_predictors",
            config.search_space,
            config.search.predictor_type,
            config.seed,
        )
    elif config_type == "oneshot":
        config.save = "{}/{}/{}/{}/{}/{}".format(
            config.out_dir,
            config.dataset,
            "nas_predictors",
            config.search_space,
            config.search.predictor_type,
            config.seed,
        )
    elif config_type == "statistics":
        config.save = "{}/{}/{}/{}/{}".format(
            config.out_dir,
            config.search_space,
            config.dataset,
            "statistics",
            config.seed,
        )
    else:
        print("invalid config type in utils/utils.py")

    config.data = "{}/data".format(get_project_root())

    create_exp_dir(config.save)
    create_exp_dir(config.save + "/search")  # required for the checkpoints
    create_exp_dir(config.save + "/eval")

    return config


def get_train_val_loaders(config, mode):
    """
    Constructs the dataloaders and transforms for training, validation and test data.
    """
    data = config.data
    dataset = config.dataset
    seed = config.search.seed
    config = config.search if mode == "train" else config.evaluation
    if dataset == "cifar10":
        train_transform, valid_transform = _data_transforms_cifar10(config)
        train_data = dset.CIFAR10(
            root=data, train=True, download=True, transform=train_transform
        )
        test_data = dset.CIFAR10(
            root=data, train=False, download=True, transform=valid_transform
        )
    elif dataset == "cifar100":
        train_transform, valid_transform = _data_transforms_cifar100(config)
        train_data = dset.CIFAR100(
            root=data, train=True, download=True, transform=train_transform
        )
        test_data = dset.CIFAR100(
            root=data, train=False, download=True, transform=valid_transform
        )
    elif dataset == "svhn":
        train_transform, valid_transform = _data_transforms_svhn(config)
        train_data = dset.SVHN(
            root=data, split="train", download=True, transform=train_transform
        )
        test_data = dset.SVHN(
            root=data, split="test", download=True, transform=valid_transform
        )
    elif dataset == "ImageNet16-120":
        from naslib.utils.DownsampledImageNet import ImageNet16

        train_transform, valid_transform = _data_transforms_ImageNet_16_120(config)
        data_folder = f"{data}/{dataset}"
        train_data = ImageNet16(
            root=data_folder,
            train=True,
            transform=train_transform,
            use_num_of_class_only=120,
        )
        test_data = ImageNet16(
            root=data_folder,
            train=False,
            transform=valid_transform,
            use_num_of_class_only=120,
        )
    else:
        raise ValueError("Unknown dataset: {}".format(dataset))

    num_train = len(train_data)
    indices = list(range(num_train))
    split = int(np.floor(config.train_portion * num_train))

    train_queue = torch.utils.data.DataLoader(
        train_data,
        batch_size=config.batch_size,
        sampler=torch.utils.data.sampler.SubsetRandomSampler(indices[:split]),
        pin_memory=True,
        num_workers=0,
        worker_init_fn=np.random.seed(seed),
    )

    valid_queue = torch.utils.data.DataLoader(
        train_data,
        batch_size=config.batch_size,
        sampler=torch.utils.data.sampler.SubsetRandomSampler(indices[split:num_train]),
        pin_memory=True,
        num_workers=0,
        worker_init_fn=np.random.seed(seed),
    )

    test_queue = torch.utils.data.DataLoader(
        test_data,
        batch_size=config.batch_size,
        shuffle=False,
        pin_memory=True,
        num_workers=0,
        worker_init_fn=np.random.seed(seed),
    )

    return train_queue, valid_queue, test_queue, train_transform, valid_transform


def _data_transforms_cifar10(args):
    CIFAR_MEAN = [0.49139968, 0.48215827, 0.44653124]
    CIFAR_STD = [0.24703233, 0.24348505, 0.26158768]

    train_transform = transforms.Compose(
        [
            transforms.RandomCrop(32, padding=4),
            transforms.RandomHorizontalFlip(),
            transforms.ToTensor(),
            transforms.Normalize(CIFAR_MEAN, CIFAR_STD),
        ]
    )
    if args.cutout:
        train_transform.transforms.append(Cutout(args.cutout_length, args.cutout_prob))

    valid_transform = transforms.Compose(
        [
            transforms.ToTensor(),
            transforms.Normalize(CIFAR_MEAN, CIFAR_STD),
        ]
    )
    return train_transform, valid_transform


def _data_transforms_svhn(args):
    SVHN_MEAN = [0.4377, 0.4438, 0.4728]
    SVHN_STD = [0.1980, 0.2010, 0.1970]

    train_transform = transforms.Compose(
        [
            transforms.RandomCrop(32, padding=4),
            transforms.RandomHorizontalFlip(),
            transforms.ToTensor(),
            transforms.Normalize(SVHN_MEAN, SVHN_STD),
        ]
    )
    if args.cutout:
        train_transform.transforms.append(Cutout(args.cutout_length, args.cutout_prob))

    valid_transform = transforms.Compose(
        [
            transforms.ToTensor(),
            transforms.Normalize(SVHN_MEAN, SVHN_STD),
        ]
    )
    return train_transform, valid_transform


def _data_transforms_cifar100(args):
    CIFAR_MEAN = [0.5071, 0.4865, 0.4409]
    CIFAR_STD = [0.2673, 0.2564, 0.2762]

    train_transform = transforms.Compose(
        [
            transforms.RandomCrop(32, padding=4),
            transforms.RandomHorizontalFlip(),
            transforms.ToTensor(),
            transforms.Normalize(CIFAR_MEAN, CIFAR_STD),
        ]
    )
    if args.cutout:
        train_transform.transforms.append(Cutout(args.cutout_length, args.cutout_prob))

    valid_transform = transforms.Compose(
        [
            transforms.ToTensor(),
            transforms.Normalize(CIFAR_MEAN, CIFAR_STD),
        ]
    )
    return train_transform, valid_transform


def _data_transforms_ImageNet_16_120(args):
    IMAGENET16_MEAN = [x / 255 for x in [122.68, 116.66, 104.01]]
    IMAGENET16_STD = [x / 255 for x in [63.22, 61.26, 65.09]]

    train_transform = transforms.Compose(
        [
            transforms.RandomCrop(16, padding=2),
            transforms.RandomHorizontalFlip(),
            transforms.ToTensor(),
            transforms.Normalize(IMAGENET16_MEAN, IMAGENET16_STD),
        ]
    )
    if args.cutout:
        train_transform.transforms.append(Cutout(args.cutout_length, args.cutout_prob))

    valid_transform = transforms.Compose(
        [
            transforms.ToTensor(),
            transforms.Normalize(IMAGENET16_MEAN, IMAGENET16_STD),
        ]
    )
    return train_transform, valid_transform


class TensorDatasetWithTrans(Dataset):
    """
    TensorDataset with support of transforms.
    """

    def __init__(self, tensors, transform=None):
        assert all(tensors[0].size(0) == tensor.size(0) for tensor in tensors)
        self.tensors = tensors
        self.transform = transform

    def __getitem__(self, index):
        x = self.tensors[0][index]

        if self.transform:
            x = self.transform(x)

        y = self.tensors[1][index]

        return x, y

    def __len__(self):
        return self.tensors[0].size(0)


def set_seed(seed):
    """
    Set the seeds for all used libraries.
    """
    np.random.seed(seed)
    random.seed(seed)
    torch.manual_seed(seed)
    if torch.cuda.is_available():
        torch.backends.cudnn.benchmark = False
        torch.backends.cudnn.enabled = True
        torch.backends.cudnn.deterministic = True
        torch.cuda.manual_seed_all(seed)


def get_last_checkpoint(config, search=True):
    """
    Finds the latest checkpoint in the experiment directory.

    Args:
        config (AttrDict): The config from config file.
        search (bool): Search or evaluation checkpoint

    Returns:
        (str): The path to the latest checkpoint file.
    """
    try:
        path = os.path.join(
            config.save, "search" if search else "eval", "last_checkpoint"
        )
        with open(path, "r") as f:
            checkpoint_name = f.readline()
        return os.path.join(
            config.save, "search" if search else "eval", checkpoint_name
        )
    except:
        return ""


def accuracy(output, target, topk=(1,)):
    """
    Calculate the accuracy given the softmax output and the target.
    """
    maxk = max(topk)
    batch_size = target.size(0)

    _, pred = output.topk(maxk, 1, True, True)
    pred = pred.t()
    correct = pred.eq(target.view(1, -1).expand_as(pred))

    res = []
    for k in topk:
        correct_k = correct[:k].reshape(-1).float().sum(0)
        res.append(correct_k.mul_(100.0 / batch_size))
    return res


def count_parameters_in_MB(model):
    """
    Returns the model parameters in mega byte.
    """
    return (
        np.sum(
            np.prod(v.size())
            for name, v in model.named_parameters()
            if "auxiliary" not in name
        )
        / 1e6
    )


def log_args(args):
    """
    Log the args in a nice way.
    """
    for arg, val in args.items():
        logger.info(arg + "." * (50 - len(arg) - len(str(val))) + str(val))


def create_exp_dir(path):
    """
    Create the experiment directories.
    """
    if not os.path.exists(path):
        os.makedirs(path, exist_ok=True)
    logger.info("Experiment dir : {}".format(path))


def cross_validation(
    xtrain, ytrain, predictor, split_indices, score_metric="kendalltau"
):
    validation_score = []

    for train_indices, validation_indices in split_indices:
        xtrain_i = [xtrain[j] for j in train_indices]
        ytrain_i = [ytrain[j] for j in train_indices]
        xval_i = [xtrain[j] for j in train_indices]
        yval_i = [ytrain[j] for j in train_indices]

        predictor.fit(xtrain_i, ytrain_i)
        ypred_i = predictor.query(xval_i)

        # If the predictor is an ensemble, take the mean
        if len(ypred_i.shape) > 1:
            ypred_i = np.mean(ypred_i, axis=0)

        # use Pearson correlation to be the metric -> maximise Pearson correlation
        if score_metric == "pearson":
            score_i = np.abs(np.corrcoef(yval_i, ypred_i)[1, 0])
        elif score_metric == "mae":
            score_i = np.mean(abs(ypred_i - yval_i))
        elif score_metric == "rmse":
            score_i = metrics.mean_squared_error(yval_i, ypred_i, squared=False)
        elif score_metric == "spearman":
            score_i = stats.spearmanr(yval_i, ypred_i)[0]
        elif score_metric == "kendalltau":
            score_i = stats.kendalltau(yval_i, ypred_i)[0]
        elif score_metric == "kt_2dec":
            score_i = stats.kendalltau(yval_i, np.round(ypred_i, decimals=2))[0]
        elif score_metric == "kt_1dec":
            score_i = stats.kendalltau(yval_i, np.round(ypred_i, decimals=1))[0]

        validation_score.append(score_i)

    return np.mean(validation_score)


def generate_kfold(n, k):
    """
    Input:
        n: number of training examples
        k: number of folds
    Returns:
        kfold_indices: a list of len k. Each entry takes the form
        (training indices, validation indices)
    """
    assert k >= 2
    kfold_indices = []

    indices = np.array(range(n))
    fold_size = n // k

    fold_indices = [indices[i * fold_size : (i + 1) * fold_size] for i in range(k - 1)]
    fold_indices.append(indices[(k - 1) * fold_size :])

    for i in range(k):
        training_indices = [fold_indices[j] for j in range(k) if j != i]
        validation_indices = fold_indices[i]
        kfold_indices.append((np.concatenate(training_indices), validation_indices))

    return kfold_indices


class AttrDict(dict):
    def __init__(self, *args, **kwargs):
        super(AttrDict, self).__init__(*args, **kwargs)
        self.__dict__ = self


class AverageMeterGroup:
    """Average meter group for multiple average meters, ported from Naszilla repo."""

    def __init__(self):
        self.meters = OrderedDict()

    def update(self, data, n=1):
        for k, v in data.items():
            if k not in self.meters:
                self.meters[k] = NamedAverageMeter(k, ":4f")
            self.meters[k].update(v, n=n)

    def __getattr__(self, item):
        return self.meters[item]

    def __getitem__(self, item):
        return self.meters[item]

    def __str__(self):
        return "  ".join(str(v) for v in self.meters.values())

    def summary(self):
        return "  ".join(v.summary() for v in self.meters.values())


class NamedAverageMeter:
    """Computes and stores the average and current value, ported from naszilla repo"""

    def __init__(self, name, fmt=":f"):
        """
        Initialization of AverageMeter
        Parameters
        ----------
        name : str
            Name to display.
        fmt : str
            Format string to print the values.
        """
        self.name = name
        self.fmt = fmt
        self.reset()

    def reset(self):
        self.val = 0
        self.avg = 0
        self.sum = 0
        self.count = 0

    def update(self, val, n=1):
        self.val = val
        self.sum += val * n
        self.count += n
        self.avg = self.sum / self.count

    def __str__(self):
        fmtstr = "{name} {val" + self.fmt + "} ({avg" + self.fmt + "})"
        return fmtstr.format(**self.__dict__)

    def summary(self):
        fmtstr = "{name}: {avg" + self.fmt + "}"
        return fmtstr.format(**self.__dict__)


class AverageMeter(object):
    def __init__(self):
        self.reset()

    def reset(self):
        self.avg = 0
        self.sum = 0
        self.cnt = 0

    def update(self, val, n=1):
        self.sum += val * n
        self.cnt += n
        self.avg = self.sum / self.cnt


class Cutout(object):
    def __init__(self, length, prob=1.0):
        self.length = length
        self.prob = prob

    def __call__(self, img):
        if np.random.binomial(1, self.prob):
            h, w = img.size(1), img.size(2)
            mask = np.ones((h, w), np.float32)
            y = np.random.randint(h)
            x = np.random.randint(w)

            y1 = np.clip(y - self.length // 2, 0, h)
            y2 = np.clip(y + self.length // 2, 0, h)
            x1 = np.clip(x - self.length // 2, 0, w)
            x2 = np.clip(x + self.length // 2, 0, w)

            mask[y1:y2, x1:x2] = 0.0
            mask = torch.from_numpy(mask)
            mask = mask.expand_as(img)
            img *= mask
        return img


from typing import Any, Dict, Iterable, List, NamedTuple, Optional, Tuple
from fvcore.common.file_io import PathManager
import os


class Checkpointer(fvCheckpointer):
    def load(self, path: str, checkpointables: Optional[List[str]] = None) -> object:
        """
        Load from the given checkpoint. When path points to network file, this
        function has to be called on all ranks.
        Args:
            path (str): path or url to the checkpoint. If empty, will not load
                anything.
            checkpointables (list): List of checkpointable names to load. If not
                specified (None), will load all the possible checkpointables.
        Returns:
            dict:
                extra data loaded from the checkpoint that has not been
                processed. For example, those saved with
                :meth:`.save(**extra_data)`.
        """
        if not path:
            # no checkpoint provided
            self.logger.info("No checkpoint found. Initializing model from scratch")
            return {}
        self.logger.info("Loading checkpoint from {}".format(path))
        if not os.path.isfile(path):
            path = PathManager.get_local_path(path)
            assert os.path.isfile(path), "Checkpoint {} not found!".format(path)

        checkpoint = self._load_file(path)
        incompatible = self._load_model(checkpoint)
        if (
            incompatible is not None
        ):  # handle some existing subclasses that returns None
            self._log_incompatible_keys(incompatible)

        for key in self.checkpointables if checkpointables is None else checkpointables:
            if key in checkpoint:  # pyre-ignore
                self.logger.info("Loading {} from {}".format(key, path))
                obj = self.checkpointables[key]
                try:
                    obj.load_state_dict(checkpoint.pop(key))  # pyre-ignore
                except:
                    print("exception loading")

        # return any further checkpoint data
        return checkpoint<|MERGE_RESOLUTION|>--- conflicted
+++ resolved
@@ -156,14 +156,6 @@
         with open(
             os.path.join(
                 get_project_root(), "benchmarks/predictors", "predictor_config.yaml"
-            )
-        ) as f:
-            config = CfgNode.load_cfg(f)
-    elif config_type == "bbo-bs":
-        # load the default base
-        with open(
-            os.path.join(
-                get_project_root(), "benchmarks/bbo", "discrete_config.yaml"
             )
         ) as f:
             config = CfgNode.load_cfg(f)
@@ -235,26 +227,7 @@
         config.save = "{}/{}/{}/{}/{}".format(
             config.out_dir, config.search_space, config.dataset, config.optimizer, config.seed
         )
-<<<<<<< HEAD
-    elif config_type == "bbo-bs":
-        # config.seed = args.seed
-        config.search.seed = config.seed
-        # config.optimizer = args.optimizer
-        config.evaluation.world_size = args.world_size
-        config.gpu = config.search.gpu = config.evaluation.gpu = args.gpu
-        config.evaluation.rank = args.rank
-        config.evaluation.dist_url = args.dist_url
-        config.evaluation.dist_backend = args.dist_backend
-        config.evaluation.multiprocessing_distributed = args.multiprocessing_distributed
-        config.save = "{}/{}/{}/{}/config_{}/{}".format(
-            config.out_dir, config.search_space, config.dataset, config.optimizer, config.config_id, config.seed
-        )
-    
-    
-    elif config_type == "predictor":
-=======
     elif config_type == "predictor" and not config.save:
->>>>>>> 70a74026
         if config.predictor == "lcsvr" and config.experiment_type == "vary_train_size":
             config.save = "{}/{}/{}/{}_train/{}".format(
                 config.out_dir,
