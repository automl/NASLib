--- conflicted
+++ resolved
@@ -192,30 +192,6 @@
             )
             self.optimizer_stats[arch_hash][metric_name].append(metric_value)
         self.optimizer_stats[arch_hash]['fidelity'].append(self.fidelity) 
-<<<<<<< HEAD
-=======
-        
-
-    def train_model_statistics(self, report_incumbent=True):
-        best_arch = self.sampled_archs[self.fidelity_counter -1].arch
-        best_arch_hash = hash(self.sampled_archs[self.fidelity_counter -1])
-        return (
-            best_arch.query(
-                Metric.TRAIN_ACCURACY, self.dataset, dataset_api=self.dataset_api, epoch=self.fidelity
-            ),
-            best_arch.query(
-                Metric.VAL_ACCURACY, self.dataset, dataset_api=self.dataset_api, epoch=self.fidelity
-            ),
-            best_arch.query(
-                Metric.TEST_ACCURACY, self.dataset, dataset_api=self.dataset_api, epoch=self.fidelity
-            ),
-            best_arch.query(
-                Metric.TRAIN_TIME, self.dataset, dataset_api=self.dataset_api, epoch=self.fidelity
-            ),
-            int(self.fidelity),
-            best_arch_hash,
-        )
->>>>>>> 0312d037
 
     def test_statistics(self):
         best_arch = self.get_final_architecture()
