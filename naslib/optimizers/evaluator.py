import logging
import os
import random
import sys

import numpy as np
import torch
import torch.backends.cudnn as cudnn
import torch.nn as nn
import torchvision.datasets as dset

from naslib.utils import utils

for handler in logging.root.handlers[:]:
    logging.root.removeHandler(handler)

log_format = '%(asctime)s %(message)s'
logging.basicConfig(stream=sys.stdout, level=logging.INFO,
                    format=log_format, datefmt='%m/%d %I:%M:%S %p')


class Evaluator(object):
    def __init__(self, graph, arch_optimizer, *args, **kwargs):
        self.graph = graph
        self.arch_optimizer = arch_optimizer
        try:
            self.config = kwargs.get('config', graph.config)
        except:
            raise ('No configuration specified in graph or kwargs')
        np.random.seed(self.config.seed)
        random.seed(self.config.seed)
        if torch.cuda.is_available():
            torch.manual_seed(self.config.seed)
            torch.cuda.set_device(self.config.gpu)
            cudnn.benchmark = False
            cudnn.enabled = True
            cudnn.deterministic = True
            torch.cuda.manual_seed_all(self.config.seed)

        self.device = torch.device("cuda:0" if torch.cuda.is_available() else "cpu")

        # TODO: move all the data loading and preproces inside another method
<<<<<<< HEAD
        train_transform, valid_transform = utils._data_transforms_cifar10(config)
=======
        train_transform, valid_transform = utils._data_transforms_cifar10(self.config)
>>>>>>> 55273f63
        self.train_transform = train_transform
        self.valid_transform = valid_transform
        train_data = dset.CIFAR10(root=self.config.data, train=True, download=True, transform=train_transform)
        test_data = dset.CIFAR10(root=self.config.data, train=False, download=True, transform=valid_transform)

        num_train = len(train_data)
        indices = list(range(num_train))
        split = int(np.floor(self.config.train_portion * num_train))

        self.train_queue = torch.utils.data.DataLoader(
            train_data, batch_size=self.config.batch_size,
            sampler=torch.utils.data.sampler.SubsetRandomSampler(indices[:split]),
            pin_memory=True, num_workers=0,
            worker_init_fn=np.random.seed(self.config.seed))

        self.valid_queue = torch.utils.data.DataLoader(
            train_data, batch_size=self.config.batch_size,
            sampler=torch.utils.data.sampler.SubsetRandomSampler(indices[split:num_train]),
            pin_memory=True, num_workers=0,
            worker_init_fn=np.random.seed(self.config.seed))

        self.test_queue = torch.utils.data.DataLoader(
            test_data, batch_size=self.config.batch_size,
            shuffle=False, pin_memory=True, num_workers=0)

        criterion = eval('nn.' + self.config.criterion)()
        self.criterion = criterion.cuda()

        self.model = self.graph.to(self.device)
<<<<<<< HEAD
        self.arch_optimizer.architectural_weights.to(self.device)
=======
>>>>>>> 55273f63

        logging.info("param size = %fMB", utils.count_parameters_in_MB(self.model))

        optimizer = torch.optim.SGD(
            self.model.parameters(),
            self.config.learning_rate,
            momentum=self.config.momentum,
            weight_decay=self.config.weight_decay)
        self.optimizer = optimizer

        self.scheduler = torch.optim.lr_scheduler.CosineAnnealingLR(
            optimizer, float(self.config.epochs), eta_min=self.config.learning_rate_min)

        logging.info('Args: {}'.format(self.config))
        self.run_kwargs = {}

    def run(self, *args, **kwargs):
        if 'epochs' not in kwargs:
            epochs = self.config.epochs
        else:
            raise ('No number of epochs specified to run network')

        for epoch in range(epochs):
<<<<<<< HEAD
            logging.info('epoch %d lr %e', epoch, self.scheduler.get_last_lr()[0])
            self.model.drop_path_prob = self.config.drop_path_prob * epoch / epochs

            train_acc, train_obj = Evaluator.train(self.model, self.optimizer, self.criterion, self.train_queue,
                                                   self.valid_queue, self.arch_optimizer, device=self.device)
            logging.info('train_acc %f', train_acc)

            if len(self.valid_queue) != 0:
                valid_acc, valid_obj = Evaluator.infer(self.model, self.criterion, self.valid_queue,
                                                       self.arch_optimizer, device=self.device)
                logging.info('valid_acc %f', valid_acc)

            test_acc, test_obj = Evaluator.infer(self.model, self.criterion, self.test_queue, self.arch_optimizer,
                                                 device=self.device)
=======
            self.lr = self.scheduler.get_last_lr()[0]
            logging.info('epoch %d lr %e', epoch, self.lr)
            self.model.drop_path_prob = self.config.drop_path_prob * epoch / epochs

            train_acc, train_obj = self.train(self.model, self.optimizer, self.criterion, self.train_queue,
                                              self.valid_queue, device=self.device, **self.run_kwargs)
            logging.info('train_acc %f', train_acc)

            if len(self.valid_queue) != 0:
                valid_acc, valid_obj = self.infer(self.model, self.criterion, self.valid_queue, device=self.device)
                logging.info('valid_acc %f', valid_acc)

            test_acc, test_obj = self.infer(self.model, self.criterion, self.valid_queue, device=self.device)
>>>>>>> 55273f63
            logging.info('test_acc %f', test_acc)

            Evaluator.save(self.config.save, self.model, epoch)

<<<<<<< HEAD
    @staticmethod
    def train(graph, optimizer, criterion, train_queue, valid_queue, arch_optimizer, *args, **kwargs):
        try:
            config = kwargs.get('config', graph.config)
            device = kwargs['device']
        except:
            raise ('No configuration specified in graph or kwargs')
=======
    def train(self, graph, optimizer, criterion, train_queue, valid_queue, *args, **kwargs):
        try:
            config = kwargs.get('config', graph.config)
            device = kwargs['device']
        except Exception as e:
            raise ModuleNotFoundError('No configuration specified in graph or kwargs')
>>>>>>> 55273f63

        objs = utils.AvgrageMeter()
        top1 = utils.AvgrageMeter()
        top5 = utils.AvgrageMeter()

        for step, (input, target) in enumerate(train_queue):
            graph.train()
            n = input.size(0)

            input = input.to(device)
<<<<<<< HEAD
            target = target.to(device)

            input_valid, target_valid = next(iter(valid_queue))
            input_valid = input_valid.to(device)
            target_valid = target_valid.to(device)

            logits_valid = graph(input_valid)
            loss = criterion(logits_valid, target_valid)
            arch_optimizer.step(loss)

            # if architect in kwargs:
            # get a minibatch from the search queue with replacement

            #    input_search = input_search.cuda()
            #    target_search = target_search.cuda(non_blocking=True)

            # Allow for warm starting of the one-shot model for more reliable architecture updates.
            #    if epoch >= self.args.warm_start_epochs:
            #        architect.step(input_train=input,
            #                       target_train=target,
            #                       input_valid=input_search,
            #                       target_valid=target_search,
            #                       eta=lr,
            #                       network_optimizer=self.optimizer,
            #                       unrolled=self.args.unrolled)
=======
            target = target.to(device, non_blocking=True)
>>>>>>> 55273f63

            optimizer.zero_grad()
            logits = graph(input)
            loss = criterion(logits, target)
            '''
            if config.auxiliary:
                loss_aux = criterion(logits_aux, target)
                loss += config.auxiliary_weight * loss_aux
            '''
            loss.backward()
            nn.utils.clip_grad_norm_(graph.parameters(), config.grad_clip)
            optimizer.step()

            prec1, prec5 = utils.accuracy(logits, target, topk=(1, 5))
            objs.update(loss.data.item(), n)
            top1.update(prec1.data.item(), n)
            top5.update(prec5.data.item(), n)

            if step % config.report_freq == 0:
                logging.info('train %03d %e %f %f', step, objs.avg, top1.avg, top5.avg)
                logging.info(torch.softmax(arch_optimizer.architectural_weights['cell_normal_from_0_to_3'], dim=-1))

        return top1.avg, objs.avg

    def infer(self, graph, criterion, valid_queue, *args, **kwargs):
        try:
            config = kwargs.get('config', graph.config)
            device = kwargs['device']
        except:
            raise ('No configuration specified in graph or kwargs')

        objs = utils.AvgrageMeter()
        top1 = utils.AvgrageMeter()
        top5 = utils.AvgrageMeter()
        graph.eval()

        with torch.no_grad():
            for step, (input, target) in enumerate(valid_queue):
                input = input.to(device)
<<<<<<< HEAD
                target = target.to(device)

                logits = graph(input)
=======
                target = target.to(device, non_blocking=True)
                logits, _ = graph(input)
>>>>>>> 55273f63
                loss = criterion(logits, target)

                prec1, prec5 = utils.accuracy(logits, target, topk=(1, 5))
                n = input.size(0)
                objs.update(loss.data.item(), n)
                top1.update(prec1.data.item(), n)
                top5.update(prec5.data.item(), n)

                if step % config.report_freq == 0:
                    logging.info('valid %03d %e %f %f', step, objs.avg, top1.avg, top5.avg)

        return top1.avg, objs.avg

    @staticmethod
    def save(save_path, model, epoch):
        utils.save(model, os.path.join(save_path,
                                       'one_shot_model_{}.pt'.format(epoch)))


if __name__ == '__main__':
<<<<<<< HEAD
    import yaml
    from naslib.search_spaces.core.graph_darts import DARTSMacroGraph
    from naslib.optimizers.optimizer import DARTSOptimizer
    from naslib.utils import AttrDict

    with open('../configs/default.yaml') as f:
        config = yaml.safe_load(f)
        config = AttrDict(config)

    one_shot_optimizer = DARTSOptimizer()
    search_space = DARTSMacroGraph.from_optimizer_op(one_shot_optimizer, config=config)
    one_shot_optimizer.create_optimizer(**config)
    evaluator = Evaluator(search_space, arch_optimizer=one_shot_optimizer)
=======
    from naslib.search_spaces.darts import MacroGraph, PRIMITIVES
    from naslib.optimizers.optimizer import DARTSOptimizer
    from naslib.utils import config_parser

    one_shot_optimizer = DARTSOptimizer()
    search_space = MacroGraph.from_optimizer_op(
        one_shot_optimizer,
        config=config_parser('../../configs/default.yaml'),
        primitives=PRIMITIVES
    )

    evaluator = Evaluator(search_space)
>>>>>>> 55273f63
    evaluator.run()<|MERGE_RESOLUTION|>--- conflicted
+++ resolved
@@ -40,11 +40,7 @@
         self.device = torch.device("cuda:0" if torch.cuda.is_available() else "cpu")
 
         # TODO: move all the data loading and preproces inside another method
-<<<<<<< HEAD
-        train_transform, valid_transform = utils._data_transforms_cifar10(config)
-=======
         train_transform, valid_transform = utils._data_transforms_cifar10(self.config)
->>>>>>> 55273f63
         self.train_transform = train_transform
         self.valid_transform = valid_transform
         train_data = dset.CIFAR10(root=self.config.data, train=True, download=True, transform=train_transform)
@@ -74,10 +70,7 @@
         self.criterion = criterion.cuda()
 
         self.model = self.graph.to(self.device)
-<<<<<<< HEAD
         self.arch_optimizer.architectural_weights.to(self.device)
-=======
->>>>>>> 55273f63
 
         logging.info("param size = %fMB", utils.count_parameters_in_MB(self.model))
 
@@ -101,7 +94,6 @@
             raise ('No number of epochs specified to run network')
 
         for epoch in range(epochs):
-<<<<<<< HEAD
             logging.info('epoch %d lr %e', epoch, self.scheduler.get_last_lr()[0])
             self.model.drop_path_prob = self.config.drop_path_prob * epoch / epochs
 
@@ -110,32 +102,14 @@
             logging.info('train_acc %f', train_acc)
 
             if len(self.valid_queue) != 0:
-                valid_acc, valid_obj = Evaluator.infer(self.model, self.criterion, self.valid_queue,
-                                                       self.arch_optimizer, device=self.device)
-                logging.info('valid_acc %f', valid_acc)
-
-            test_acc, test_obj = Evaluator.infer(self.model, self.criterion, self.test_queue, self.arch_optimizer,
-                                                 device=self.device)
-=======
-            self.lr = self.scheduler.get_last_lr()[0]
-            logging.info('epoch %d lr %e', epoch, self.lr)
-            self.model.drop_path_prob = self.config.drop_path_prob * epoch / epochs
-
-            train_acc, train_obj = self.train(self.model, self.optimizer, self.criterion, self.train_queue,
-                                              self.valid_queue, device=self.device, **self.run_kwargs)
-            logging.info('train_acc %f', train_acc)
-
-            if len(self.valid_queue) != 0:
                 valid_acc, valid_obj = self.infer(self.model, self.criterion, self.valid_queue, device=self.device)
                 logging.info('valid_acc %f', valid_acc)
 
             test_acc, test_obj = self.infer(self.model, self.criterion, self.valid_queue, device=self.device)
->>>>>>> 55273f63
             logging.info('test_acc %f', test_acc)
 
             Evaluator.save(self.config.save, self.model, epoch)
 
-<<<<<<< HEAD
     @staticmethod
     def train(graph, optimizer, criterion, train_queue, valid_queue, arch_optimizer, *args, **kwargs):
         try:
@@ -143,14 +117,6 @@
             device = kwargs['device']
         except:
             raise ('No configuration specified in graph or kwargs')
-=======
-    def train(self, graph, optimizer, criterion, train_queue, valid_queue, *args, **kwargs):
-        try:
-            config = kwargs.get('config', graph.config)
-            device = kwargs['device']
-        except Exception as e:
-            raise ModuleNotFoundError('No configuration specified in graph or kwargs')
->>>>>>> 55273f63
 
         objs = utils.AvgrageMeter()
         top1 = utils.AvgrageMeter()
@@ -161,7 +127,6 @@
             n = input.size(0)
 
             input = input.to(device)
-<<<<<<< HEAD
             target = target.to(device)
 
             input_valid, target_valid = next(iter(valid_queue))
@@ -171,25 +136,6 @@
             logits_valid = graph(input_valid)
             loss = criterion(logits_valid, target_valid)
             arch_optimizer.step(loss)
-
-            # if architect in kwargs:
-            # get a minibatch from the search queue with replacement
-
-            #    input_search = input_search.cuda()
-            #    target_search = target_search.cuda(non_blocking=True)
-
-            # Allow for warm starting of the one-shot model for more reliable architecture updates.
-            #    if epoch >= self.args.warm_start_epochs:
-            #        architect.step(input_train=input,
-            #                       target_train=target,
-            #                       input_valid=input_search,
-            #                       target_valid=target_search,
-            #                       eta=lr,
-            #                       network_optimizer=self.optimizer,
-            #                       unrolled=self.args.unrolled)
-=======
-            target = target.to(device, non_blocking=True)
->>>>>>> 55273f63
 
             optimizer.zero_grad()
             logits = graph(input)
@@ -229,14 +175,9 @@
         with torch.no_grad():
             for step, (input, target) in enumerate(valid_queue):
                 input = input.to(device)
-<<<<<<< HEAD
                 target = target.to(device)
 
                 logits = graph(input)
-=======
-                target = target.to(device, non_blocking=True)
-                logits, _ = graph(input)
->>>>>>> 55273f63
                 loss = criterion(logits, target)
 
                 prec1, prec5 = utils.accuracy(logits, target, topk=(1, 5))
@@ -257,21 +198,6 @@
 
 
 if __name__ == '__main__':
-<<<<<<< HEAD
-    import yaml
-    from naslib.search_spaces.core.graph_darts import DARTSMacroGraph
-    from naslib.optimizers.optimizer import DARTSOptimizer
-    from naslib.utils import AttrDict
-
-    with open('../configs/default.yaml') as f:
-        config = yaml.safe_load(f)
-        config = AttrDict(config)
-
-    one_shot_optimizer = DARTSOptimizer()
-    search_space = DARTSMacroGraph.from_optimizer_op(one_shot_optimizer, config=config)
-    one_shot_optimizer.create_optimizer(**config)
-    evaluator = Evaluator(search_space, arch_optimizer=one_shot_optimizer)
-=======
     from naslib.search_spaces.darts import MacroGraph, PRIMITIVES
     from naslib.optimizers.optimizer import DARTSOptimizer
     from naslib.utils import config_parser
@@ -284,5 +210,4 @@
     )
 
     evaluator = Evaluator(search_space)
->>>>>>> 55273f63
     evaluator.run()