--- conflicted
+++ resolved
@@ -183,12 +183,6 @@
             os.makedirs(save_path)
         utils.save(model, os.path.join(save_path, 'model_{}.pt'.format(epoch)))
 
-<<<<<<< HEAD
-if __name__ == '__main__':
-    from naslib.search_spaces.darts import MacroGraph, PRIMITIVES
-    from naslib.optimizers.oneshot.darts import DARTSOptimizer
-    from naslib.utils import config_parser
-=======
     def log_to_json(self, save_path):
         if not os.path.exists(save_path):
             os.makedirs(save_path)
@@ -196,6 +190,3 @@
                          'errors_{}.json'.format(self.config.seed)),
                          'w', encoding='utf-8') as file:
             json.dump(self.errors_dict, file, separators=(',', ':'))
->>>>>>> efc4848e
-
-
