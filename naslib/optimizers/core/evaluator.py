import codecs
import time
import json
import logging
import os
import random

import numpy as np
import torch
import torch.backends.cudnn as cudnn
import torch.nn as nn

from naslib.utils import utils
from naslib.utils.logging import log_every_n_seconds, log_first_n

logger = logging.getLogger(__name__)

class Trainer(object):
    """
    Class which handles all the training.

    - Data loading and preparing batches
    - train loop
    - gather statistics
    - do the final evaluation
    """

    def __init__(self, optimizer, dataset, config):
        self.optimizer = optimizer
        self.dataset = dataset
        self.config = config
        self.epochs = self.config.search.epochs

        # preparations
        self.device = torch.device("cuda:0" if torch.cuda.is_available() else "cpu")
        self._prepare_dataloaders(config.search)

        self.scheduler = torch.optim.lr_scheduler.CosineAnnealingLR(
            optimizer.op_optimizer, float(self.epochs), eta_min=self.config.search.learning_rate_min)

        # measuring stuff
        self.train_top1 = utils.AverageMeter()
        self.train_top5 = utils.AverageMeter()
        self.train_loss = utils.AverageMeter()
        self.val_top1 = utils.AverageMeter()
        self.val_top5 = utils.AverageMeter()
        self.val_loss = utils.AverageMeter()

        n_parameters = optimizer.get_model_size()
        logger.info("param size = %fMB", n_parameters)
        self.errors_dict = utils.AttrDict(
            {'train_acc': [],
             'train_loss': [],
             'valid_acc': [],
             'valid_loss': [],
             'test_acc': [],
             'test_loss': [],
             'runtime': [],
             'params': n_parameters}
        )


    def _prepare_dataloaders(self, config):
        train_queue, valid_queue, test_queue, _, _ = utils.get_train_val_loaders(config)
        self.train_queue = train_queue
        self.valid_queue = valid_queue
        self.test_queue = test_queue


    def search(self):
        logger.info("Start training")
        self.optimizer.before_training()
        for e in range(self.epochs):
            self.optimizer.new_epoch(e)
            
            start_time = time.time()
            for step, (data_train, data_val) in enumerate(zip(self.train_queue, self.valid_queue)):
                data_train = (data_train[0].to(self.device), data_train[1].to(self.device, non_blocking=True))
                data_val = (data_val[0].to(self.device), data_val[1].to(self.device, non_blocking=True))

                stats = self.optimizer.step(data_train, data_val)
                logits_train, logits_val, train_loss, val_loss = stats

                self._store_accuracies(logits_train, data_train[1], 'train')
                self._store_accuracies(logits_val, data_val[1], 'val')

                log_every_n_seconds(logging.INFO, "Epoch {}-{}, Train loss: {:.5}, validation loss: {:.5}, learning rate: {}".format(
                    e, step, train_loss, val_loss, self.scheduler.get_last_lr()), n=5)
<<<<<<< HEAD
                log_first_n(logging.INFO, "cuda consumption\n {}".format(torch.cuda.memory_summary()), n=3)
=======
>>>>>>> e741f631

                self.train_loss.update(float(train_loss.detach().cpu()))
                self.val_loss.update(float(val_loss.detach().cpu()))

            self.scheduler.step()
            end_time = time.time()

            self.errors_dict.train_acc.append(self.train_top1.avg)
            self.errors_dict.train_loss.append(self.train_loss.avg)
            self.errors_dict.valid_acc.append(self.val_top1.avg)
            self.errors_dict.valid_loss.append(self.val_loss.avg)
            self.errors_dict.runtime.append(end_time - start_time)
            self.log_to_json()
            self.save(self.optimizer.graph, e, prefix="search")     # TODO: improve! move to optimizer maybe?
            self._log_and_reset_accuracies(e)

        self.optimizer.after_training()
        logger.info("Training finished")
    

    def _log_and_reset_accuracies(self, epoch):
        logger.info("Epoch {} done. Train accuracy (top1, top5): {:.5}, {:.5}, Validation accuracy: {:.5}, {:.5}".format(
                epoch,
                self.train_top1.avg, self.train_top5.avg,
                self.val_top1.avg, self.val_top5.avg
            ))
        self.train_top1.reset()
        self.train_top5.reset()
        self.train_loss.reset()
        self.val_top1.reset()
        self.val_top5.reset()
        self.val_loss.reset()


    def _store_accuracies(self, logits, target, split):

        prec1, prec5 = utils.accuracy(logits, target, topk=(1, 5))
        n = logits.size(0)

        if split == 'train':
            self.train_top1.update(prec1.data.item(), n)
            self.train_top5.update(prec5.data.item(), n)
        elif split == 'val':
            self.val_top1.update(prec1.data.item(), n)
            self.val_top5.update(prec5.data.item(), n)
        else:
            raise ValueError("Unknown split: {}. Expected either 'train' or 'val'")


    def save(self, model, epoch, prefix=""):
        utils.save(model, os.path.join(self.config.save, '{}_model_{}.pth'.format(prefix, epoch)))

    def log_to_json(self):
        if not os.path.exists(self.config.save):
            os.makedirs(self.config.save)
        with codecs.open(os.path.join(self.config.save,
                                      'errors_{}.json'.format(self.config.seed)),
                         'w', encoding='utf-8') as file:
            json.dump(self.errors_dict, file, separators=(',', ':'))



    def evaluate(self, retrain=True, from_file=None):
        logger.info("Start evaluation")
        self._prepare_dataloaders(self.config.evaluation)

        if from_file:
            logger.info("loading model from file {}".format(from_file))
            utils.load(self.optimizer.graph, from_file)

        best_arch = self.optimizer.get_final_architecture()
        best_arch.to(self.device)
        logger.info("Final architecture:\n" + best_arch.modules_str())

        if best_arch.QUERYABLE:
<<<<<<< HEAD
            result = best_arch.query_performance()

        if retrain:
            best_arch.reset_weights(inplace=True)

            epochs = self.config.evaluation.epochs
            optim = self.optimizer.get_op_optimizer()
            optim = optim(
                best_arch.parameters(), 
                self.config.evaluation.learning_rate,
                momentum=self.config.evaluation.momentum,
                weight_decay=self.config.evaluation.weight_decay
            )
            scheduler = torch.optim.lr_scheduler.CosineAnnealingLR(
                optim, float(epochs), eta_min=self.config.evaluation.learning_rate_min)

            grad_clip = self.config.evaluation.grad_clip
            loss = torch.nn.CrossEntropyLoss()

            best_arch.train()
            self.train_top1.reset()
            self.train_top5.reset()

            # train from scratch
            for e in range(epochs):
                for i, (input_train, target_train) in enumerate(self.train_queue):
                    input_train = input_train.to(self.device)
                    target_train = target_train.to(self.device, non_blocking=True)

                    optim.zero_grad()
                    logits_train = best_arch(input_train)
                    train_loss = loss(logits_train, target_train)
                    train_loss.backward()
                    if grad_clip:
                        torch.nn.utils.clip_grad_norm_(best_arch.parameters(), grad_clip)
                    optim.step()

                    self._store_accuracies(logits_train, target_train, 'train')
                    log_every_n_seconds(logging.INFO, "Epoch {}-{}, Train loss: {:.5}, learning rate: {}".format(
                        e, i, train_loss, scheduler.get_last_lr()), n=5)
                    log_first_n(logging.INFO, "cuda consumption\n {}".format(torch.cuda.memory_summary()), n=3)

                scheduler.step()

                logger.info("Epoch {} done. Train accuracy (top1, top5): {:.5}, {:.5}".format(e,
                    self.train_top1.avg, self.train_top5.avg))
                self.train_top1.reset()
                self.train_top5.reset()

                self.save(best_arch, e, prefix="eval")     # TODO: improve! move to optimizer maybe?

        # measure final test accuracy
        top1 = utils.AverageMeter()
        top5 = utils.AverageMeter()
=======
            # metric should be in ['train_acc1es', 'train_losses',
            # 'train_times', 'params', 'flop', 'epochs', 'latency',
            # 'eval_acc1es', 'eval_times', 'eval_losses']

            # dataset in ['cifar10-valid', 'cifar10', 'cifar100', 'ImageNet16-120']
            metric = 'eval_acc1es'
            result = best_arch.query(
                metric=metric, dataset='cifar10', path=self.config.data
            )
            logger.info("Queried results ({}): {}".format(metric, result))
        else:
            if retrain:
                best_arch.reset_weights(inplace=True)
                optim = self.optimizer.get_op_optimizer()
                optim = optim(
                    best_arch.parameters(), 
                    self.config.learning_rate,
                    momentum=self.config.momentum,
                    weight_decay=self.config.weight_decay
                )
                scheduler = torch.optim.lr_scheduler.CosineAnnealingLR(
                    optim, float(self.epochs), eta_min=self.config.learning_rate_min)

                grad_clip = self.config.grad_clip
                loss = torch.nn.CrossEntropyLoss()

                best_arch.train()
                self.train_top1.reset()
                self.train_top5.reset()

                # train from scratch
                for e in range(self.epochs):
                    for i, (input_train, target_train) in enumerate(self.train_queue):
                        input_train = input_train.to(self.device)
                        target_train = target_train.to(self.device, non_blocking=True)
>>>>>>> e741f631

                        optim.zero_grad()
                        logits_train = best_arch(input_train)
                        train_loss = loss(logits_train, target_train)
                        train_loss.backward()
                        if grad_clip:
                            torch.nn.utils.clip_grad_norm_(best_arch.parameters(), grad_clip)
                        optim.step()

                        self._store_accuracies(logits_train, target_train, 'train')
                        log_every_n_seconds(logging.INFO, "Epoch {}-{}, Train loss: {:.5}, learning rate: {}".format(
                            e, i, train_loss, scheduler.get_last_lr()), n=5)

                    scheduler.step()

                    logger.info("Epoch {} done. Train accuracy (top1, top5): {:.5}, {:.5}".format(e,
                        self.train_top1.avg, self.train_top5.avg))
                    self.train_top1.reset()
                    self.train_top5.reset()

            # measure final test accuracy
            top1 = utils.AvgrageMeter()
            top5 = utils.AvgrageMeter()

            best_arch.eval()

            for i, data_test in enumerate(self.test_queue):
                input_test, target_test = data_test
                input_test = input_test.to(self.device)
                target_test = target_test.to(self.device, non_blocking=True)

                n = input_test.size(0)

                with torch.no_grad():
                    logits = best_arch(input_test)

                    prec1, prec5 = utils.accuracy(logits, target_test, topk=(1, 5))
                    top1.update(prec1.data.item(), n)
                    top5.update(prec5.data.item(), n)

                log_every_n_seconds(logging.INFO, "Inference batch {} of {}.".format(i, len(self.test_queue)), n=5)

            logger.info("Evaluation finished. Test accuracies: top-1 = {:.5}, top-5 = {:.5}".format(top1.avg, top5.avg))















class Evaluator(object):
    """
    Class for training...?
    """
    def __init__(self, graph, parser, *args, **kwargs):
        self.graph = graph
        self.parser = parser
        try:
            self.config = kwargs.get('config', graph.config)
        except:
            raise Exception('No configuration specified in graph or kwargs')
        np.random.seed(self.config.seed)
        random.seed(self.config.seed)
        if torch.cuda.is_available():
            torch.manual_seed(self.config.seed)
            torch.cuda.set_device(self.config.gpu)
            cudnn.benchmark = False
            cudnn.enabled = True
            cudnn.deterministic = True
            torch.cuda.manual_seed_all(self.config.seed)

        self.device = torch.device("cuda:0" if torch.cuda.is_available() else "cpu")

        # dataloaders
        train_queue, valid_queue, test_queue, train_transform, valid_transform = parser.get_train_val_loaders()
        self.train_queue = train_queue
        self.valid_queue = valid_queue
        self.test_queue = test_queue
        self.train_transform = train_transform
        self.valid_transform = valid_transform

        criterion = eval('nn.' + self.config.criterion)()
        self.criterion = criterion.cuda()

        self.model = self.graph.to(self.device)

        n_parameters = utils.count_parameters_in_MB(self.model)
        logging.info("param size = %fMB", n_parameters)

        # optimizer = torch.optim.SGD(
        #     self.model.parameters(),
        #     self.config.learning_rate,
        #     momentum=self.config.momentum,
        #     weight_decay=self.config.weight_decay)
        # self.optimizer = optimizer
        self.optimizer = None

        # self.scheduler = torch.optim.lr_scheduler.CosineAnnealingLR(
        #     optimizer, float(self.config.epochs), eta_min=self.config.learning_rate_min)
        self.scheduler = None

        logging.info('Args: {}'.format(self.config))
        self.run_kwargs = {}

        self.errors_dict = utils.AttrDict(
            {'train_acc': [],
             'train_loss': [],
             'valid_acc': [],
             'valid_loss': [],
             'test_acc': [],
             'test_loss': [],
             'runtime': [],
             'params': n_parameters}
        )

    def run(self, *args, **kwargs):
        if 'epochs' not in kwargs:
            epochs = self.config.epochs
        else:
            raise ('No number of epochs specified to run network')

        for epoch in range(epochs):
            # self.lr = self.scheduler.get_last_lr()[0]
            self.lr = 0.01
            logging.info('epoch %d lr %e', epoch, self.lr)
            for n in self.graph.nodes:
                node = self.graph.get_node_op(n)    # subgraph
                if type(node).__name__ == 'Cell':
                    node.drop_path_prob = self.parser.config.drop_path_prob * epoch / epochs

            train_acc, train_obj, runtime = self.train(epoch, self.model, self.optimizer, self.criterion, self.train_queue,
                                                       self.valid_queue, device=self.device, **self.run_kwargs)
            logging.info('train_acc %f', train_acc)

            if len(self.valid_queue) != 0:
                valid_acc, valid_obj = self.infer(self.model, self.criterion, self.valid_queue, device=self.device)
                logging.info('valid_acc %f', valid_acc)
                self.errors_dict.valid_acc.append(valid_acc)
                self.errors_dict.valid_loss.append(valid_obj)

            test_acc, test_obj = self.infer(self.model, self.criterion,
                                            self.test_queue, device=self.device)
            logging.info('test_acc %f', test_acc)

            if hasattr(self.graph, 'query_architecture'):
                # Record anytime performance
                arch_info = self.graph.query_architecture(self.arch_optimizer.architectural_weights)
                logging.info('epoch {}, arch {}'.format(epoch, arch_info))
                if 'arch_eval' not in self.errors_dict:
                    self.errors_dict['arch_eval'] = []
                self.errors_dict['arch_eval'].append(arch_info)

            self.errors_dict.train_acc.append(train_acc)
            self.errors_dict.train_loss.append(train_obj)
            self.errors_dict.test_acc.append(test_acc)
            self.errors_dict.test_loss.append(test_obj)
            self.errors_dict.runtime.append(runtime)
            self.log_to_json(self.config.save)
        Evaluator.save(self.parser.config.save, self.model, epoch)

    def train(self, epoch, graph, optimizer, criterion, train_queue, valid_queue, *args, **kwargs):
        try:
            config = kwargs.get('config', graph.config)
            device = kwargs['device']
        except Exception as e:
            raise ModuleNotFoundError('No configuration specified in graph or kwargs')

        objs = utils.AverageMeter()
        top1 = utils.AverageMeter()
        top5 = utils.AverageMeter()

        start_time = time.time()
        for step, (input, target) in enumerate(train_queue):
            graph.train()
            n = input.size(0)

            input = input.to(device)
            target = target.to(device, non_blocking=True)

            optimizer.zero_grad()
            # logits, logits_aux = graph(input)
            logits = graph(input)
            loss = criterion(logits, target)
            # if config.auxiliary:
            #    loss_aux = criterion(logits_aux, target)
            #    loss += config.auxiliary_weight * loss_aux
            loss.backward()
            nn.utils.clip_grad_norm_(graph.parameters(), config.grad_clip)
            optimizer.step()

            prec1, prec5 = utils.accuracy(logits, target, topk=(1, 5))
            objs.update(loss.data.item(), n)
            top1.update(prec1.data.item(), n)
            top5.update(prec5.data.item(), n)

            if step % config.report_freq == 0:
                logging.info('train %03d %e %f %f', step, objs.avg, top1.avg, top5.avg)

        end_time = time.time()
        return top1.avg, objs.avg, end_time-start_time

    def infer(self, graph, criterion, valid_queue, *args, **kwargs):
        try:
            config = kwargs.get('config', graph.config)
            device = kwargs['device']
        except:
            raise ('No configuration specified in graph or kwargs')

        objs = utils.AverageMeter()
        top1 = utils.AverageMeter()
        top5 = utils.AverageMeter()
        graph.eval()

        with torch.no_grad():
            for step, (input, target) in enumerate(valid_queue):
                input = input.to(device)
                target = target.to(device, non_blocking=True)
                # logits, _ = graph(input)
                logits = graph(input)
                loss = criterion(logits, target)

                prec1, prec5 = utils.accuracy(logits, target, topk=(1, 5))
                n = input.size(0)
                objs.update(loss.data.item(), n)
                top1.update(prec1.data.item(), n)
                top5.update(prec5.data.item(), n)

                if step % config.report_freq == 0:
                    logging.info('valid %03d %e %f %f', step, objs.avg, top1.avg, top5.avg)

        return top1.avg, objs.avg

    <|MERGE_RESOLUTION|>--- conflicted
+++ resolved
@@ -86,10 +86,8 @@
 
                 log_every_n_seconds(logging.INFO, "Epoch {}-{}, Train loss: {:.5}, validation loss: {:.5}, learning rate: {}".format(
                     e, step, train_loss, val_loss, self.scheduler.get_last_lr()), n=5)
-<<<<<<< HEAD
+                
                 log_first_n(logging.INFO, "cuda consumption\n {}".format(torch.cuda.memory_summary()), n=3)
-=======
->>>>>>> e741f631
 
                 self.train_loss.update(float(train_loss.detach().cpu()))
                 self.val_loss.update(float(val_loss.detach().cpu()))
@@ -165,62 +163,6 @@
         logger.info("Final architecture:\n" + best_arch.modules_str())
 
         if best_arch.QUERYABLE:
-<<<<<<< HEAD
-            result = best_arch.query_performance()
-
-        if retrain:
-            best_arch.reset_weights(inplace=True)
-
-            epochs = self.config.evaluation.epochs
-            optim = self.optimizer.get_op_optimizer()
-            optim = optim(
-                best_arch.parameters(), 
-                self.config.evaluation.learning_rate,
-                momentum=self.config.evaluation.momentum,
-                weight_decay=self.config.evaluation.weight_decay
-            )
-            scheduler = torch.optim.lr_scheduler.CosineAnnealingLR(
-                optim, float(epochs), eta_min=self.config.evaluation.learning_rate_min)
-
-            grad_clip = self.config.evaluation.grad_clip
-            loss = torch.nn.CrossEntropyLoss()
-
-            best_arch.train()
-            self.train_top1.reset()
-            self.train_top5.reset()
-
-            # train from scratch
-            for e in range(epochs):
-                for i, (input_train, target_train) in enumerate(self.train_queue):
-                    input_train = input_train.to(self.device)
-                    target_train = target_train.to(self.device, non_blocking=True)
-
-                    optim.zero_grad()
-                    logits_train = best_arch(input_train)
-                    train_loss = loss(logits_train, target_train)
-                    train_loss.backward()
-                    if grad_clip:
-                        torch.nn.utils.clip_grad_norm_(best_arch.parameters(), grad_clip)
-                    optim.step()
-
-                    self._store_accuracies(logits_train, target_train, 'train')
-                    log_every_n_seconds(logging.INFO, "Epoch {}-{}, Train loss: {:.5}, learning rate: {}".format(
-                        e, i, train_loss, scheduler.get_last_lr()), n=5)
-                    log_first_n(logging.INFO, "cuda consumption\n {}".format(torch.cuda.memory_summary()), n=3)
-
-                scheduler.step()
-
-                logger.info("Epoch {} done. Train accuracy (top1, top5): {:.5}, {:.5}".format(e,
-                    self.train_top1.avg, self.train_top5.avg))
-                self.train_top1.reset()
-                self.train_top5.reset()
-
-                self.save(best_arch, e, prefix="eval")     # TODO: improve! move to optimizer maybe?
-
-        # measure final test accuracy
-        top1 = utils.AverageMeter()
-        top5 = utils.AverageMeter()
-=======
             # metric should be in ['train_acc1es', 'train_losses',
             # 'train_times', 'params', 'flop', 'epochs', 'latency',
             # 'eval_acc1es', 'eval_times', 'eval_losses']
@@ -228,23 +170,25 @@
             # dataset in ['cifar10-valid', 'cifar10', 'cifar100', 'ImageNet16-120']
             metric = 'eval_acc1es'
             result = best_arch.query(
-                metric=metric, dataset='cifar10', path=self.config.data
+                metric=metric, dataset=self.config.dataset, path=self.config.data
             )
             logger.info("Queried results ({}): {}".format(metric, result))
         else:
             if retrain:
                 best_arch.reset_weights(inplace=True)
+
+                epochs = self.config.evaluation.epochs
                 optim = self.optimizer.get_op_optimizer()
                 optim = optim(
                     best_arch.parameters(), 
-                    self.config.learning_rate,
-                    momentum=self.config.momentum,
-                    weight_decay=self.config.weight_decay
+                    self.config.evaluation.learning_rate,
+                    momentum=self.config.evaluation.momentum,
+                    weight_decay=self.config.evaluation.weight_decay
                 )
                 scheduler = torch.optim.lr_scheduler.CosineAnnealingLR(
-                    optim, float(self.epochs), eta_min=self.config.learning_rate_min)
-
-                grad_clip = self.config.grad_clip
+                    optim, float(epochs), eta_min=self.config.evaluation.learning_rate_min)
+
+                grad_clip = self.config.evaluation.grad_clip
                 loss = torch.nn.CrossEntropyLoss()
 
                 best_arch.train()
@@ -252,11 +196,10 @@
                 self.train_top5.reset()
 
                 # train from scratch
-                for e in range(self.epochs):
+                for e in range(epochs):
                     for i, (input_train, target_train) in enumerate(self.train_queue):
                         input_train = input_train.to(self.device)
                         target_train = target_train.to(self.device, non_blocking=True)
->>>>>>> e741f631
 
                         optim.zero_grad()
                         logits_train = best_arch(input_train)
@@ -269,6 +212,7 @@
                         self._store_accuracies(logits_train, target_train, 'train')
                         log_every_n_seconds(logging.INFO, "Epoch {}-{}, Train loss: {:.5}, learning rate: {}".format(
                             e, i, train_loss, scheduler.get_last_lr()), n=5)
+                        log_first_n(logging.INFO, "cuda consumption\n {}".format(torch.cuda.memory_summary()), n=3)
 
                     scheduler.step()
 
@@ -276,6 +220,8 @@
                         self.train_top1.avg, self.train_top5.avg))
                     self.train_top1.reset()
                     self.train_top5.reset()
+
+                    self.save(best_arch, e, prefix="eval")     # TODO: improve! move to optimizer maybe?
 
             # measure final test accuracy
             top1 = utils.AvgrageMeter()
